[
  {
    "substanceURI": "set-theory-domain/tree.sub",
    "element": 0,
    "style": 0,
    "previewURI": "https://gist.githubusercontent.com/maxkrieger/5c9977899f12bd46eff63ae1f0a86583/raw/babe7528e161fde4993440e5e15cdf23105a12af/venn.svg?sanitize=true",
    "name": "larger venn"
  },
  {
    "substanceURI": "set-theory-domain/nested.sub",
    "element": 0,
    "style": 0,
    "previewURI": "https://gist.githubusercontent.com/maxkrieger/b91450f8c0cc3df6085c40ecf4ad888f/raw/11a7c69a2890a99e14ae6cb6cc7b341d9be7430d/nested.svg?sanitize=true",
    "name": "nested"
  },
  {
    "substanceURI": "set-theory-domain/tree.sub",
    "element": 0,
    "style": 1,
    "previewURI": "https://gist.githubusercontent.com/maxkrieger/fc58026213eb9509398ee85472e38af5/raw/d7293f6324feac2819dc689b3892890949ffe0de/tree.svg?sanitize=true",
    "name": "tree"
  },
  {
    "substanceURI": "linear-algebra-domain/determinants.sub",
    "element": 1,
    "style": 3,
    "previewURI": "https://gist.githubusercontent.com/maxkrieger/d35c29c82a21ef53f05e475cec085277/raw/62ce1c4ea019ed4be84385ac77cf8f3b4cb14225/det.svg?sanitize=true",
    "name": "determinant"
  },
  {
    "substanceURI": "linear-algebra-domain/norm.sub",
    "element": 1,
    "style": 3,
    "previewURI": "https://gist.githubusercontent.com/maxkrieger/ac55dc843f0973ca18daa9a8f179cf8f/raw/90dd912c6f1a17d671cbda41a42411a251be07a5/norm.svg?sanitize=true",
    "name": "norm"
  },
  {
    "substanceURI": "real-analysis-domain/spec-RA-sugared.sub",
    "element": 2,
    "style": 4,
    "previewURI": "https://gist.githubusercontent.com/maxkrieger/c59e3e46ceabe62e6a77fbb2bfbba8d2/raw/e60a8834e23cb0e9af15c5f97b31792657f09688/perp-ra.svg?sanitize=true",
    "name": "spec"
  },
  {
    "substanceURI": "real-analysis-domain/spec-RA-sugared.sub",
    "element": 2,
    "style": 6,
    "previewURI": "https://gist.githubusercontent.com/maxkrieger/540c534b8e9e0f7f8f5fe3d0499172b4/raw/484f70b4394af350da93b5b1de1d5f654df054ea/parallel.svg?sanitize=true",
    "name": "spec"
  },
  {
    "substanceURI": "set-theory-domain/continuousmap.sub",
    "element": 0,
    "style": 7,
    "previewURI": "https://gist.githubusercontent.com/maxkrieger/24b3981a868daa6ed1742af764287def/raw/2fd1dd42b08a5d87c481f2eaf406302e59a21f94/continuousmap.svg?sanitize=true",
    "name": "continuous map"
  },
  {
<<<<<<< HEAD
    "substanceURI": "geometry-domain/teaser.sub",
    "element": 3,
    "style": 8,
    "previewURI": "https://gist.githubusercontent.com/maxkrieger/24b3981a868daa6ed1742af764287def/raw/2fd1dd42b08a5d87c481f2eaf406302e59a21f94/continuousmap.svg?sanitize=true",
    "name": "euclidean geometry"
  },
  {
    "substanceURI": "geometry-domain/teaser.sub",
    "element": 3,
    "style": 9,
    "previewURI": "https://gist.githubusercontent.com/maxkrieger/24b3981a868daa6ed1742af764287def/raw/2fd1dd42b08a5d87c481f2eaf406302e59a21f94/continuousmap.svg?sanitize=true",
    "name": "spherical geometry"
  },
  {
    "substanceURI": "geometry-domain/teaser.sub",
    "element": 3,
    "style": 10,
    "previewURI": "https://gist.githubusercontent.com/maxkrieger/24b3981a868daa6ed1742af764287def/raw/2fd1dd42b08a5d87c481f2eaf406302e59a21f94/continuousmap.svg?sanitize=true",
    "name": "hyperbolic geometry"
=======
    "substanceURI": "set-theory-domain/tree.sub",
    "element": 0,
    "style": 8,
    "previewURI": "https://gist.githubusercontent.com/wodeni/54fdcafc3cf9cf0c14b68868893db1dd/raw/80976b0fd68ee2dac52bdc17d107104dde14d3c1/sets-3d.svg?sanitize=true",
    "name": "venn 3d"
>>>>>>> 746296e4
  }
]<|MERGE_RESOLUTION|>--- conflicted
+++ resolved
@@ -56,7 +56,6 @@
     "name": "continuous map"
   },
   {
-<<<<<<< HEAD
     "substanceURI": "geometry-domain/teaser.sub",
     "element": 3,
     "style": 8,
@@ -76,12 +75,12 @@
     "style": 10,
     "previewURI": "https://gist.githubusercontent.com/maxkrieger/24b3981a868daa6ed1742af764287def/raw/2fd1dd42b08a5d87c481f2eaf406302e59a21f94/continuousmap.svg?sanitize=true",
     "name": "hyperbolic geometry"
-=======
+  },
+    {
     "substanceURI": "set-theory-domain/tree.sub",
     "element": 0,
-    "style": 8,
+    "style": 11,
     "previewURI": "https://gist.githubusercontent.com/wodeni/54fdcafc3cf9cf0c14b68868893db1dd/raw/80976b0fd68ee2dac52bdc17d107104dde14d3c1/sets-3d.svg?sanitize=true",
     "name": "venn 3d"
->>>>>>> 746296e4
   }
 ]