-- | The full generic Style file for the linear algebra domain
-- | Author: Dor Ma'ayan
--   August, 2018

-- Global constants and sizes
const {
  const.vectorSpaceSize = 300.0
  const.vectorSpaceOffset = 225.0
  const.vectorSpaceGap = 150.0
  const.axisSize = const.vectorSpaceSize * 0.4
  const.distVectorSpaces = 50.0
  const.scaleRatio = 200.0
  const.fontSize = "14pt"
  const.lightenFrac = 0.5
  const.arrowThickness = 2.5
  const.arrowThickness2 = 1.5
  const.arrowheadSize = 0.5
  const.repelWeight = 0.7
  const.textPadding = 15.0
}

-- Global RGB colors in common use
Colors {
    Colors.black = rgba(0.0, 0.0, 0.0, 1.0)
    Colors.lightBlue = rgba(0.1, 0.1, 0.9, 0.1)
    Colors.darkBlue = rgba(0.05, 0.05, 0.6, 0.5)
    Colors.lightGray = rgba(200.0,200.0,200.0,1.0)
    Colors.darkGray = rgba(0.4, 0.4, 0.4, 1.0)

    Colors.gray = rgba(0.8, 0.8, 0.8, 1.0)
    Colors.red = rgba(1.0, 0.0, 0.0, 1.0)
    Colors.pink = rgba(1.0, 0.4, 0.7, 1.0)
    Colors.yellow = rgba(1.0, 1.0, 0.0, 1.0)
    Colors.orange = rgba(1.0, 0.6, 0.0, 1.0)
    Colors.lightorange = rgba(1.0, 0.6, 0.0, 0.25)
    Colors.green = rgba(0.0, 0.8, 0.0, 1.0)
    Colors.blue = rgba(0.0, 0.0, 1.0, 1.0)
    Colors.sky = rgba(0.325, 0.718, 0.769, 1.0)
    Colors.lightsky = rgba(0.325, 0.718, 0.769, 0.25)
    Colors.lightblue = rgba(0.0, 0.0, 1.0, 0.25)
    Colors.cyan = rgba(0.0, 1.0, 1.0, 1.0)
    Colors.purple = rgba(0.5, 0.0, 0.5, 1.0)
    Colors.white = rgba(1.0, 1.0, 1.0, 1.0)
    Colors.none = rgba(0.0, 0.0, 0.0, 0.0)
    Colors.bluegreen = rgba(0.44, 0.68, 0.60, 1.0)

    -- TODO: should we require S,V in %? (in [0,1])
    Colors.red2 = hsva(0.0, 100.0, 100.0, 1.0)
    Colors.green2 = hsva(140.0, 23.0, 100.0, 1.0)
}

VectorSpace U {
    U.thickness = 1.5
    U.axisColor = Colors.darkGray
<<<<<<< HEAD
    -- U.axisColor = Colors.green2
=======
    U.originX = 0.0
>>>>>>> d53ff1b3

    U.shape = Square {
	x : U.originX
	y : 0.0
        side : const.vectorSpaceSize
        color : Colors.lightBlue
    }

    U.left = U.shape.x + (U.shape.side/2.0)
    U.right = U.shape.x - (U.shape.side/2.0)

    U.xAxis = Arrow {
        startX : U.shape.x - const.axisSize
        startY : U.shape.y
        endX : U.shape.x + const.axisSize
        endY : U.shape.y
        thickness : U.thickness
        color : U.axisColor
        arrowheadSize : const.arrowheadSize
    }

    U.yAxis = Arrow {
        startX : U.shape.x
        startY : U.shape.y - const.axisSize
        endX : U.shape.x
        endY : U.shape.y + const.axisSize
        thickness : U.thickness
        color : U.axisColor
        arrowheadSize : const.arrowheadSize
    }

    U.text = Text {
        string : U.label
        x : U.shape.x - const.axisSize
        y : U.shape.y + const.axisSize
        color : U.axisColor
        fontSize : const.fontSize
    }

    U.textX = Text {
        string : "x"
        color : Colors.darkGray
        x : U.xAxis.endX
        y : U.xAxis.endY + const.textPadding
    }

    U.textY = Text {
        string : "y"
        color : Colors.darkGray
        x : U.yAxis.endX + const.textPadding
        y : U.yAxis.endY
    }

    U.perpMark = Square {
        x : U.shape.x + 5.0
        y : U.shape.y + 5.0
        side : 10.0
        color : Colors.white
	strokeColor : Colors.black
	strokeWidth : 1.0
    }

    U.perpLayering1 = U.perpMark below U.xAxis
    U.perpLayering2 = U.perpMark below U.yAxis
    U.perpLayering3 = U.perpMark above U.shape

    --U.xLabelLocation = ensure nearHead(U.xAxis, U.textX, 20.0, 0.0)
    --U.yLabelLocation = ensure nearHead(U.yAxis, U.textY, 0.0, 20.0)
}

-- TODO: generates too many constraints?

VectorSpace U; VectorSpace V {
    --LOCAL.sameHeight = ensure sameHeight(U.shape, V.shape)
    --LOCAL.nonIntersect = ensure disjoint(U.shape, V.shape)
    --V.shape.y = 0.0
    --U.shape.x = 0.0
    --V.shape.x = 0.0
}

Vector v
with VectorSpace U
where In(v,U) {
  v.text = Text {
    string : v.label
    color : v.shape.color
    fontSize : const.fontSize
  }

  v.color = sampleColor(1.0, "rgb") -- Full opacity to hide arrowhead layering

  -- v.pad1 = ?
  -- v.pad2 = ?

  v.shape = Arrow {
    startX : U.shape.x
    startY : U.shape.y
    endX : ?
    endY : ?
    -- So the labels can be optimized separately
    -- endX : sampleNum(U.left, U.right) + v.pad1
    -- endY : sampleNum(U.left, U.right) + v.pad2

    thickness : const.arrowThickness
    color : v.color
    arrowheadSize : const.arrowheadSize
  }

   v.vector = (v.shape.endX - v.shape.startX, v.shape.endY - v.shape.startY)
   v.angle = angle(v.vector)

  v.layeringText1 = v.text above U.xAxis
  v.layeringText2 = v.text above U.yAxis
  v.layeringPerp1 = v.shape above U.perpMark

   v.containFn = ensure contains(U.shape, v.shape)

   -- TODO: This constraint is overly harsh -- results in vector addition diagrams that are too similar. Same w/ pairwise repulsion
   v.containLabel = ensure contains(U.shape, v.text)

   -- NOTE: nearHead is actually an objective. Use the other constraint form?
   -- v.labelLocation = ensure nearHead(v.shape, v.text, 0.0, 30.0)
   v.labelLocation = ensure atDist((v.shape.endX, v.shape.endY), v.text, 10.0)

   v.labelAvoidFn = encourage repel(v.shape, v.text, const.repelWeight)

   -- TODO: repel only if it overlaps? (Do a bbox check before doing the expensive sample + sum operation)
   -- v.labelAvoidAxisFn1 = encourage repel(U.xAxis, v.text, const.repelWeight)
   -- v.labelAvoidAxisFn2 = encourage repel(U.yAxis, v.text, const.repelWeight)
   -- v.labelAvoidAxisText = encourage repel(U.text, v.text, const.repelWeight)
}

Vector u
with Vector v; VectorSpace U
where u := neg(v); In(v,U); In(u, U) {
  override u.shape.endX = 2.0 * v.shape.startX - v.shape.endX
  override u.shape.endY = 2.0 * v.shape.startY - v.shape.endY
}

Vector u
with Vector v; Vector w; VectorSpace U
where u := addV(v,w); In(u, U); In(v, U); In(w, U) {
   override u.shape.endX = v.shape.endX + w.shape.endX - U.shape.x
   override u.shape.endY = v.shape.endY + w.shape.endY - U.shape.y
   override u.shape.color = blendColor(v.shape.color, w.shape.color)

    u.slider_v = Arrow {
        endX : u.shape.endX
        endY : u.shape.endY

        startX : w.shape.endX
        startY : w.shape.endY
        thickness : const.arrowThickness2
        color : scaleColor(v.color, const.lightenFrac)
        style : "dashed"
        arrowheadSize : const.arrowheadSize
    }

    u.slider_w = Arrow {
       endX : u.shape.endX
       endY : u.shape.endY

       startX : v.shape.endX
       startY : v.shape.endY
       thickness : const.arrowThickness2
        color : scaleColor(w.color, const.lightenFrac)
       style : "dashed"
       arrowheadSize : const.arrowheadSize
    }

    u.sw_layering = u.slider_w below u.shape
    u.sv_layering = u.slider_v below u.shape
}

LinearMap f
with VectorSpace U; VectorSpace V
where From(f, U, V) {
   override U.shape.x = U.originX - const.vectorSpaceOffset
   override V.shape.x = U.shape.x + const.vectorSpaceSize + const.vectorSpaceGap
   override V.shape.y = U.shape.y

   f.arcRadius = -175.0
   f.left  = [0.65 * U.shape.x + 0.35 * V.shape.x, 0.65 * U.shape.y + 0.35 * V.shape.y]
   -- TODO: the arrowhead doesn't appear at the end of the line, so need to fudge a little.
   f.arrowheadLen = 10.0
   f.right = [0.35 * U.shape.x + 0.65 * V.shape.x - f.arrowheadLen, 0.35 * U.shape.y + 0.65 * V.shape.y]
   f.center = [(get(f.left, 0) + get(f.right, 0)) / 2.0, f.arcRadius]
   f.radius = dist(f.left, f.center)
   f.arcPath = arcPathEuclidean(f.center, f.left, f.right, f.radius, "Open")

   f.shape = Curve {
     pathData : pathFromPoints(f.arcPath)
     fill : Colors.none
     color : Colors.black
     strokeWidth : 2.5
     rightArrowhead : True
     arrowheadSize : const.arrowheadSize     
   }

   f.labelOffset = 30.0

   f.text = Text {
     string : f.label
     x : (U.shape.x + V.shape.x) / 2.0
     y : U.shape.y + f.labelOffset
     color : f.shape.color
     fontSize : const.fontSize
   }

   -- define an actual linear map f(x,y) = ax + by
   -- TODO should pick this at random, rather than using a fixed map...
   f.c0 = (-1.0,0.0)
   f.c1 = (0.0,0.5)

   f.orderFn = ensure lessThan(U.shape.x + 20.0, V.shape.x)
}

-- Scalar is not visualized in any concrete way but instead it contains a scalar value
Scalar c {
  c.val = generateRandomReal()
}

Scalar c
with Vector a; Vector b; VectorSpace U
where c := determinant(a,b); In(a,U); In(b,U) {
   c.shape = Curve {
   	   pathData : makeRegionPath(a.shape, b.shape)
	   strokeWidth : 0.0
	   fill : setOpacity(Colors.sky, 0.25)
   }

   c.text = Text {
     string : c.label
     -- Normalize for origin
     x : (a.shape.endX + b.shape.endX - a.shape.startX) / 2.0
     y : (a.shape.endY + b.shape.endY - a.shape.startY) / 2.0
     color : Colors.sky
     fontSize : const.fontSize
   }

   c.layering = c.text above c.shape
}

Scalar c
with Vector a; Vector b; VectorSpace U
where c := innerProduct(a,b); In(a,U); In(b,U) {
    override c.val = len(a.shape) * calcVectorsAngleCos(a.shape.startX,a.shape.startY,a.shape.endX,a.shape.endY, b.shape.startX,b.shape.startY,b.shape.endX,b.shape.endY) / 200.0
    c.line1 = Line {
        startX : b.shape.startX
        startY : b.shape.startY
        endX :  b.shape.endX * c.val - b.shape.startX * (c.val - 1.0)
        endY : b.shape.endY * c.val - b.shape.startY * (c.val - 1.0)
        thickness : 2.5
        style : "dashed"
    }

    c.line2 = Line {
        startX : a.shape.endX
        startY : a.shape.endY
        endX : b.shape.endX * c.val - b.shape.startX * (c.val - 1.0)
        endY : b.shape.endY * c.val - b.shape.startY * (c.val - 1.0)
        thickness : 2.5
        style : "dashed"
    }
}

Scalar c
with Vector a;  VectorSpace U
where c := norm(a); In(a,U) {
   c.norm = len(a.shape)
   override c.val = c.norm / const.scaleRatio 
   c.padding = 20.0

   -- c.shape = Brace {
   c.shape = Line {
     startX : a.shape.startX
     startY : a.shape.startY + c.padding
     endX : a.shape.endX
     endY : a.shape.endY + c.padding
     thickness : 1.5
     color : setOpacity(a.shape.color, 0.75)
   }

   c.text = Text {
        string : c.label
        x : c.padding + midpointX(c.shape) 
        y : c.padding + midpointY(c.shape) 
        color : c.shape.color
        fontSize : const.fontSize
   }
}

Vector u
with Scalar c; VectorSpace U; Vector v
where u := scale(c, v); In(u, U); In(v, U) {
    override u.shape.endX = v.shape.endX * c.val - v.shape.startX * (c.val - 1.0)
    override u.shape.endY = v.shape.endY * c.val - v.shape.startY * (c.val - 1.0)

    c.layeringScale = u.shape below v.shape
}

Vector u; Vector v
with VectorSpace U
where Orthogonal(u, v); In(u, U); In(v, U) {
      -- TODO: fix this angle calculation so it works when both vectors are in quadrants 2 or 3
      LOCAL.angle = min(u.angle, v.angle)
      LOCAL.len = 20.0

      -- Scale by side len. Then translate so default square's corner is at (0,0).
      -- Then rotate by the vector angle. Then translate to the local origin of the vector space.
      LOCAL.shape = SquareTransform {
	  -- TODO: unintuitive behavior; need to set these constants otherwise shape is offscreen

	  -- TODO: this currently isn't working because we commented out transforms in computedProperties (they were slowing down the system)

	  -- x : 0.0
	  -- y : 0.0
	  -- side : 100.0
	  -- rotation : 0.0

	  x : 0.0
	  y : 0.0
	  side : 1.0
	  rotation : 0.0
	  transform : andThen(andThen(andThen(scale(LOCAL.len, LOCAL.len), translate(LOCAL.len / 2.0, LOCAL.len / 2.0)), rotate(LOCAL.angle)), translate(U.shape.x, U.shape.y))
	  color : Colors.none
	  strokeColor : Colors.black
	  strokeWidth : 0.1
      }

      -- LOCAL.perpFn = ensure equals(dot(u.vector, v.vector), 0.0)
      LOCAL.perpFn = encourage equal(dot(u.vector, v.vector), 0.0)

      LOCAL.layering1 = v.shape above LOCAL.shape
      LOCAL.layering2 = u.shape above LOCAL.shape
}

-- No label overlaps with any other label, vector, slider vector, or axis line. (This doesn't match the same vector twice, right?)
-- Only if in the same vectorspace!
Vector u1; Vector u2
with VectorSpace U
where In(u1, U); In(u2, U) {
       -- NOTE: This matches (u,v) and (v,u), generating double objectives
       -- TODO: this doesn't quite work b/c it doesn't account for the thickness of the label
       -- TODO: this currently makes diagrams too symmetrical. Maybe do a second labeling pass?

      LOCAL.labelAvoidSegFn = encourage repel(u1.shape, u2.text, const.repelWeight)
      LOCAL.labelAvoidTextFn = encourage repel(u1.text, u2.text, 1000.0 * const.repelWeight)

      -- LOCAL.labelAvoidTextFn = encourage disjointPoly(u1.text, u2.text)
}

-- For vectors that are mapped from one vector space to another,
-- actually define the target geometry by applying a linear
-- map to the input geometry.  This map is given by the two (column)
-- vectors L.c0, L.c1, which together make a matrix.

Vector y
with Vector x; VectorSpace X; VectorSpace Y; LinearMap f
where In(x, X); In(y, Y); From(f, X, Y); y := apply(f, x) {

   -- apply the linear map
   override y.shape.endX = dot( f.c0, x.vector ) + Y.shape.x
   override y.shape.endY = dot( f.c1, x.vector ) + Y.shape.y

   -- update the underlying vector (TODO check this)
   override y.vector = (y.shape.endX - y.shape.startX, y.shape.end - y.shape.startY)

   -- also inherit the color
   override y.shape.color = x.shape.color
}

-- v4 = v3, so use its sliders for v3, and hide its label
-- NOTE: this matching scales very badly...
Vector v4
with Vector u1; Vector u2; Vector u3; Vector v1; Vector v2; Vector v3; LinearMap f; VectorSpace U; VectorSpace V
where From(f, U, V); u3 := addV(u1, u2); v1 := apply(f, u1); v2 := apply(f, u2); v3 := apply(f, u3); v4 := addV(v1, v2) {
      override v4.slider_v.color = u3.slider_v.color
      override v4.slider_w.color = u3.slider_w.color
      override v4.text.string = "\\text{ }" -- TODO: fails on empty label
      delete v4.containFn
      delete v4.containLabel
      delete v4.labelLocation
      delete v4.labelAvoidFn
}

-- v2 = v3, so have its scalar be colored the same, and hide its label
Vector v3
with Vector u1; Vector u2; Vector v1; Vector v2; Scalar c; LinearMap f; VectorSpace U; VectorSpace V
where From(f, U, V); u2 := scale(c, u1); v1 := apply(f, u1); v2 := apply(f, u2); v3 := scale(c, v1) {
      v3.layeringFn1 = v3.shape below v2.shape
      override v3.shape.color = v2.shape.color
      override v3.text.string = "\\text{ }" -- TODO: fails on empty label
      delete v3.containFn
      delete v3.containLabel
      delete v3.labelLocation
      delete v3.labelAvoidFn
}<|MERGE_RESOLUTION|>--- conflicted
+++ resolved
@@ -52,11 +52,7 @@
 VectorSpace U {
     U.thickness = 1.5
     U.axisColor = Colors.darkGray
-<<<<<<< HEAD
-    -- U.axisColor = Colors.green2
-=======
     U.originX = 0.0
->>>>>>> d53ff1b3
 
     U.shape = Square {
 	x : U.originX
