--- conflicted
+++ resolved
@@ -1,14 +1,10 @@
 plugin "regexExpander" (150.0, 150.0)
 
-<<<<<<< HEAD
-global { global.padding = 3.0 }
-=======
 global { 
     global.padding = 10 
     global.CANVAS_WIDTH = 150.0
     global.CANVAS_HEIGHT = 150.0
 }
->>>>>>> 5d2c292e
 
 
 Colors {
