import { DenseMatrix as la, memoryManager } from "@penrose/linear-algebra";
import { Logger } from "tslog";
import {
  makeADInputVars,
  energyAndGradCompiled,
  ops,
  fns,
  add,
  mul,
  varOf,
  markInput,
  differentiable,
} from "engine/Autodiff";
import {
  makeTranslationDifferentiable,
  makeTranslationNumeric,
} from "engine/EngineUtils";
import { normList, repeat } from "utils/OtherUtils";
import {
  argValue,
  evalShapes,
  insertVaryings,
  genPathMap,
  evalFns,
} from "engine/Evaluator";

import * as _ from "lodash";
import { constrDict, objDict } from "contrib/Constraints";
import {
  scalev,
  addv,
  subv,
  negv,
  dot,
  prettyPrintFns,
  prettyPrintProperty,
} from "utils/OtherUtils";

const log: Logger = new Logger({
  name: "optimizer",
  minLevel: "warn",
  displayLoggerName: true,
});

// For deep-cloning the translation
const clone = require("rfdc")({ proto: false, circles: false });

////////////////////////////////////////////////////////////////////////////////
// Globals

// Printing flags
// const DEBUG_OPT = false;

// growth factor for constraint weights
const weightGrowthFactor = 10;

// weight for constraints
const constraintWeight = 10e4; // HACK: constant constraint weight

// Intial weight for constraints
const initConstraintWeight = 10e-3;

// EP method convergence criteria
const epStop = 1e-3;
// const epStop = 1e-5;
// const epStop = 1e-7;

const defaultLbfgsMemSize = 17;

const EPSD = 1e-11;

// Unconstrained method convergence criteria
// TODO. This should REALLY be 10e-10
// NOTE: The new autodiff + line search seems to be really sensitive to this parameter (`uoStop`). It works for 1e-2, but the line search ends up with too-small intervals with 1e-5
const uoStop = 1e-2;
// const uoStop = 1e-3;
// const uoStop = 1e-5;
// const uoStop = 10;

const DEBUG_GRAD_DESCENT = true; // COMBAK: revert
const USE_LINE_SEARCH = true;
const BREAK_EARLY = true;
const DEBUG_LBFGS = false;

const EPS = uoStop;

////////////////////////////////////////////////////////////////////////////////

const unconstrainedConverged2 = (normGrad: number): boolean => {
  if (DEBUG_GRAD_DESCENT) {
    log.trace("UO convergence check: ||grad f(x)||", normGrad);
  }
  return normGrad < uoStop;
};

const epConverged2 = (
  xs0: number[],
  xs1: number[],
  fxs0: number,
  fxs1: number
): boolean => {
  // TODO: These dx and dfx should really be scaled to account for magnitudes
  const stateChange = normList(subv(xs1, xs0));
  const energyChange = Math.abs(fxs1 - fxs0);
  log.trace(
    "epConverged?: stateChange: ",
    stateChange,
    " | energyChange: ",
    energyChange
  );

  return stateChange < epStop || energyChange < epStop;
};

const applyFn = (f: FnDone<VarAD>, dict: any) => {
  if (dict[f.name]) {
    return dict[f.name](...f.args.map(argValue));
  } else {
    throw new Error(
      `constraint or objective ${f.name} not found in dirctionary`
    );
  }
};

const defaultLbfgsParams: LbfgsParams = {
  lastState: { tag: "Nothing" },
  lastGrad: { tag: "Nothing" },
  s_list: [],
  y_list: [],
  numUnconstrSteps: 0,
  memSize: defaultLbfgsMemSize,
};

/**
 * Given a `State`, take n steps by evaluating the overall objective function
 *
 * @param {State} state
 * @param {number} steps
 * @returns
 */

// TODO. Annotate the return type: a new (copied?) state with the varyingState and opt params set?

// NOTE: `stepEP` implements the exterior point method as described here:
// https://www.me.utexas.edu/~jensen/ORMM/supplements/units/nlp_methods/const_opt.pdf (p7)

// Things that we should do programmatically improve the conditioning of the objective function:
// 1) scale the constraints so that the penalty generated by each is about the same magnitude
// 2) fix initial value of the penalty parameter so that the magnitude of the penalty term is not much smaller than the magnitude of objective function

export const stepUntilConvergence = async (state: State) => {
  // Step until convergence w/o rendering
  let newState = state;
  while (true) {
    newState = step(newState, 1, true);
    if (newState.params.optStatus.tag === "EPConverged") {
      return newState;
    }
  }
};

export const step = (state: State, steps: number, evaluate = true) => {
  log.trace("step");
  log.trace(state);

  const { optStatus, weight } = state.params;
  let newState = { ...state };
  const optParams = newState.params; // this is just a reference, so updating this will update newState as well
  let xs: number[] = state.varyingValues;

  log.trace("===============");
  log.trace(
    "step | weight: ",
    weight,
    "| EP round: ",
    optParams.EPround,
    " | UO round: ",
    optParams.UOround
  );
  log.trace("params: ", optParams);
  // log.trace("state: ", state);
  // log.trace("fns: ", prettyPrintFns(state));
  // log.trace(
  //   "variables: ",
  //   state.varyingPaths.map((p) => prettyPrintProperty(p))
  // );

  switch (optStatus.tag) {
    case "NewIter": {
      log.trace("step newIter, xs", xs);

      // if (!state.params.functionsCompiled) {
      // TODO: Doesn't reuse compiled function for now (since caching function in App currently does not work)
      if (true) {
        // Compile objective and gradient
        log.trace("Compiling objective and gradient");

        // `overallEnergy` is a partially applied function, waiting for an input.
        // When applied, it will interpret the energy via lookups on the computational graph
        // TODO: Could save the interpreted energy graph across amples
        const overallObjective = evalEnergyOnCustom(state);
        const xsVars: VarAD[] = makeADInputVars(xs);
        const res = overallObjective(...xsVars); // Note: `overallObjective` mutates `xsVars`
        // `energyGraph` is a VarAD that is a handle to the top of the graph

        log.trace("interpreted energy graph", res.energyGraph);

        const weightInfo = {
          // TODO: factor out
          constrWeightNode: res.constrWeightNode,
          epWeightNode: res.epWeightNode,
          constrWeight: constraintWeight,
          epWeight: initConstraintWeight,
        };

        const { graphs, f, gradf } = energyAndGradCompiled(
          xs,
          xsVars,
          res.energyGraph,
          weightInfo
        );

        memoryManager.deleteExcept([]); // Clear allocated matrix, vector objects in L-BFGS params

        const newParams: Params = {
          ...state.params,
          xsVars,

          lastGradient: repeat(xs.length, 0),
          lastGradientPreconditioned: repeat(xs.length, 0),

          graphs,
          objective: f,
          gradient: gradf,

          functionsCompiled: true,

          currObjective: f(initConstraintWeight),
          currGradient: gradf(initConstraintWeight),

          energyGraph: res.energyGraph,
          constrWeightNode: res.constrWeightNode,
          epWeightNode: res.epWeightNode,
          weight: initConstraintWeight,
          UOround: 0,
          EPround: 0,
          optStatus: { tag: "UnconstrainedRunning" },

          lbfgsInfo: defaultLbfgsParams,
        };

        return { ...state, params: newParams, overallObjective };
      } else {
        // Reuse compiled functions for resample; set other initialization params accordingly
        // The computational graph gets destroyed in resample (just for now, because it can't get serialized)
        // But it's not needed for the optimization
        log.trace("Reusing compiled objective and gradients");
        const params = state.params;

        const newParams: Params = {
          ...params,
          lastGradient: repeat(xs.length, 0),
          lastGradientPreconditioned: repeat(xs.length, 0),
          currObjective: params.objective(initConstraintWeight),
          currGradient: params.gradient(initConstraintWeight),
          weight: initConstraintWeight,
          UOround: 0,
          EPround: 0,
          optStatus: { tag: "UnconstrainedRunning" },
          lbfgsInfo: defaultLbfgsParams,
        };

        return { ...state, params: newParams };
      }
    }

    case "UnconstrainedRunning": {
      // NOTE: use cached varying values
      log.trace("step step, xs", xs);

      const res = minimize(
        xs,
        state.params.currObjective,
        state.params.currGradient,
        state.params.lbfgsInfo,
        state.varyingPaths.map(p => prettyPrintProperty(p))
      );
      xs = res.xs;

      // the new `xs` is put into the `newState`, which is returned at end of function
      // we don't need the updated xsVars and energyGraph as they are always cleared on evaluation; only their structure matters
      const { energyVal, normGrad, newLbfgsInfo, gradient, gradientPreconditioned } = res;

      optParams.lastUOstate = xs;
      optParams.lastUOenergy = energyVal;
      optParams.UOround = optParams.UOround + 1;
      optParams.lbfgsInfo = newLbfgsInfo;
      optParams.lastGradient = gradient;
      optParams.lastGradientPreconditioned = gradientPreconditioned;

      console.error("res", gradient, gradientPreconditioned);

      // NOTE: `varyingValues` is updated in `state` after each step by putting it into `newState` and passing it to `evalTranslation`, which returns another state

      // TODO. In the original optimizer, we cheat by using the EP cond here, because the UO cond is sometimes too strong.
      if (unconstrainedConverged2(normGrad)) {
        optParams.optStatus.tag = "UnconstrainedConverged";
        memoryManager.deleteExcept([]); // Clear allocated matrix, vector objects in L-BFGS params
        optParams.lbfgsInfo = defaultLbfgsParams;
        log.trace(
          "Unconstrained converged with energy",
          energyVal,
          "gradient norm",
          normGrad
        );
      } else {
        optParams.optStatus.tag = "UnconstrainedRunning";
        // Note that lbfgs prams have already been updated
        log.trace(
          `Took ${steps} steps. Current energy`,
          energyVal,
          "gradient norm",
          normGrad
        );
      }

      break;
    }

    case "UnconstrainedConverged": {
      // No minimization step should be taken. Just figure out if we should start another UO round with higher EP weight.
      // We are using the last UO state and energy because they serve as the current EP state and energy, and comparing it to the last EP stuff.

      // Do EP convergence check on the last EP state (and its energy), and curr EP state (and its energy)
      // (There is no EP state or energy on the first round)
      // Note that lbfgs params have already been reset to default

      // TODO. Make a diagram to clarify vocabulary
      log.trace("step: unconstrained converged", optParams);

      // We force EP to run at least two rounds (State 0 -> State 1 -> State 2; the first check is only between States 1 and 2)
      if (
        optParams.EPround > 1 &&
        epConverged2(
          optParams.lastEPstate,
          optParams.lastUOstate,
          optParams.lastEPenergy,
          optParams.lastUOenergy
        )
      ) {
        optParams.optStatus.tag = "EPConverged";
        log.trace("EP converged with energy", optParams.lastUOenergy);
      } else {
        // If EP has not converged, increase weight and continue.
        // The point is that, for the next round, the last converged UO state becomes both the last EP state and the initial state for the next round--starting with a harsher penalty.
        log.trace(
          "step: UO converged but EP did not converge; starting next round"
        );
        optParams.optStatus.tag = "UnconstrainedRunning";

        optParams.weight = weightGrowthFactor * weight;
        optParams.EPround = optParams.EPround + 1;
        optParams.UOround = 0;

        optParams.currObjective = optParams.objective(optParams.weight);
        optParams.currGradient = optParams.gradient(optParams.weight);

        log.trace(
          "increased EP weight to",
          optParams.weight,
          "in compiled energy and gradient"
        );
      }

      // Done with EP check, so save the curr EP state as the last EP state for the future.
      optParams.lastEPstate = optParams.lastUOstate;
      optParams.lastEPenergy = optParams.lastUOenergy;

      break;
    }

    case "EPConverged": {
      // do nothing if converged
      log.trace("step: EP converged");
      return state;
    }
  }

  // return the state with a new set of shapes
  if (evaluate) {
    const varyingValues = xs;
    // log.trace("evaluating state with varying values", varyingValues);
    // log.trace("varyingMap", zip(state.varyingPaths, varyingValues) as [Path, number][]);

    newState.translation = insertVaryings(
      state.translation,
      _.zip(state.varyingPaths, varyingValues.map(differentiable)) as [
        Path,
        VarAD
      ][]
    );

    newState.varyingValues = varyingValues;
    newState = evalShapes(newState);
  }

  return newState;
};

// Note: line search seems to be quite sensitive to the maxSteps parameter; with maxSteps=25, the line search might

const awLineSearch2 = (
  xs0: number[],
  f: (zs: number[]) => number,
  gradf: (zs: number[]) => number[],

  gradfxs0: number[],
  fxs0: number,
  maxSteps = 10
) => {
  const descentDir = negv(gradfxs0); // This is preconditioned by L-BFGS

  const duf = (u: number[]) => {
    return (zs: number[]) => {
      return dot(u, gradf(zs));
    };
  };

  const dufDescent = duf(descentDir);
  const dufAtx0 = dufDescent(xs0);
  const minInterval = 10e-10;

  // HS (Haskell?): duf, TS: dufDescent
  // HS: x0, TS: xs

  // Hyperparameters
  const c1 = 0.001; // Armijo
  const c2 = 0.9; // Wolfe

  // Armijo condition
  // f(x0 + t * descentDir) <= (f(x0) + c1 * t * <grad(f)(x0), x0>)
  const armijo = (ti: number): boolean => {
    const cond1 = f(addv(xs0, scalev(ti, descentDir)));
    const cond2 = fxs0 + c1 * ti * dufAtx0;
    return cond1 <= cond2;
  };

  // D(u) := <grad f, u>
  // D(u, f, x) = <grad f(x), u>
  // u is the descentDir (i.e. -grad(f)(x))

  // Strong Wolfe condition
  // |<grad(f)(x0 + t * descentDir), u>| <= c2 * |<grad f(x0), u>|
  const strongWolfe = (ti: number) => {
    const cond1 = Math.abs(dufDescent(addv(xs0, scalev(ti, descentDir))));
    const cond2 = c2 * Math.abs(dufAtx0);
    return cond1 <= cond2;
  };

  // Weak Wolfe condition
  // <grad(f)(x0 + t * descentDir), u> >= c2 * <grad f(x0), u>
  const weakWolfe = (ti: number) => {
    const cond1 = dufDescent(addv(xs0, scalev(ti, descentDir)));
    const cond2 = c2 * dufAtx0;
    return cond1 >= cond2;
  };

  const wolfe = weakWolfe; // Set this if using strongWolfe instead

  // Interval check
  const shouldStop = (numUpdates: number, ai: number, bi: number) => {
    const intervalTooSmall = Math.abs(bi - ai) < minInterval;
    const tooManySteps = numUpdates > maxSteps;

    if (intervalTooSmall && DEBUG_LINE_SEARCH) {
      console.error("line search stopping: interval too small");
    }
    if (tooManySteps && DEBUG_LINE_SEARCH) {
      console.error("line search stopping: step count exceeded");
    }

    return intervalTooSmall || tooManySteps;
  };

  // Consts / initial values
  // TODO: port comments from original

  // const t = 0.002; // for venn_simple.sty
  // const t = 0.1; // for tree.sty

  let a = 0;
  let b = Infinity;
  let t = 1.0;
  let i = 0;
  const DEBUG_LINE_SEARCH = false;

  if (DEBUG_LINE_SEARCH) {
    log.trace("line search", xs0, gradfxs0, duf(xs0)(xs0));
  }

  // Main loop + update check
  while (true) {
    const needToStop = shouldStop(i, a, b);

    if (needToStop) {
      if (DEBUG_LINE_SEARCH) {
        console.error("stopping early: (i, a, b, t) = ", i, a, b, t);
      }
      break;
    }

    const isArmijo = armijo(t);
    const isWolfe = wolfe(t);
    if (DEBUG_LINE_SEARCH) {
      log.trace("(i, a, b, t), armijo, wolfe", i, a, b, t, isArmijo, isWolfe);
    }

    if (!isArmijo) {
      if (DEBUG_LINE_SEARCH) {
        log.trace("not armijo");
      }
      b = t;
    } else if (!isWolfe) {
      if (DEBUG_LINE_SEARCH) {
        log.trace("not wolfe");
      }
      a = t;
    } else {
      if (DEBUG_LINE_SEARCH) {
        log.trace("found good interval");
        log.trace("stopping: (i, a, b, t) = ", i, a, b, t);
      }
      break;
    }

    if (b < Infinity) {
      if (DEBUG_LINE_SEARCH) {
        log.trace("already found armijo");
      }
      t = (a + b) / 2.0;
    } else {
      if (DEBUG_LINE_SEARCH) {
        log.trace("did not find armijo");
      }
      t = 2.0 * a;
    }

    i++;
  }

  return t;
};

const vecList = (xs: any): number[] => {
  // Prints a col vector (nx1)
  const res = [];
  for (let i = 0; i < xs.nRows(); i++) {
    res.push(xs.get(i, 0));
  }
  return res;
};

const printVec = (xs: any) => {
  // Prints a col vector (nx1)
  log.trace("xs (matrix)", vecList(xs));
};

const colVec = (xs: number[]): any => {
  // Return a col vector (nx1)
  // TODO: What is the performance of this?
  const m = la.zeros(xs.length, 1); // rows x cols
  xs.forEach((e, i) => m.set(e, i, 0));

  // log.trace("original xs", xs);
  // printVec(m);
  return m;
};

// v is a col vec, w is a col vec, they need to be the same size, returns v dot w (removed from its container)
const dotVec = (v: any, w: any): number =>
  v
    .transpose()
    .timesDense(w)
    .get(0, 0);

// Precondition the gradient:
// Approximate the inverse of the Hessian times the gradient
// Only using the last `m` gradient/state difference vectors, not building the full h_k matrix (Nocedal p226)

// `any` here is a column vector type
const lbfgsInner = (grad_fx_k: any, ss: any[], ys: any[]): any => {
  // TODO: See if using the mutation methods in linear-algebra-js (instead of the return-a-new-matrix ones) yield any speedup
  // Also see if rewriting outside the functional style yields speedup (e.g. less copying of matrix objects -> less garbage collection)

  // Helper functions
  const calculate_rho = (s: any, y: any): number => {
    return 1.0 / (dotVec(y, s) + EPSD);
  };

  // `any` = column vec
  const pull_q_back = (
    acc: [any, number[]],
    curr: [number, any, any]
  ): [any, number[]] => {
    const [q_i_plus_1, alphas2] = acc; // alphas2 is the same stuff as alphas, just renamed to avoid shadowing
    const [rho_i, s_i, y_i] = curr;

    const alpha_i: number = rho_i * dotVec(s_i, q_i_plus_1);
    const q_i: any = q_i_plus_1.minus(y_i.timesReal(alpha_i));

    return [q_i, alphas2.concat([alpha_i])]; // alphas, left to right
  };

  // takes two column vectors (nx1), returns a square matrix (nxn)
  const estimate_hess = (y_km1: any, s_km1: any): any => {
    const gamma_k = dotVec(s_km1, y_km1) / (dotVec(y_km1, y_km1) + EPSD);
    const n = y_km1.nRows();
    return la.identity(n, n).timesReal(gamma_k);
  };

  // `any` = column vec
  const push_r_forward = (
    r_i: any,
    curr: [[number, number], [any, any]]
  ): any => {
    const [[rho_i, alpha_i], [s_i, y_i]] = curr;
    const beta_i: number = rho_i * dotVec(y_i, r_i);
    const r_i_plus_1 = r_i.plus(s_i.timesReal(alpha_i - beta_i));
    return r_i_plus_1;
  };

  // BACKWARD: for i = k-1 ... k-m
  // The length of any list should be the number of stored vectors
  const rhos = _.zip(ss, ys).map(([s, y]) => calculate_rho(s, y));
  const q_k = grad_fx_k;
  // Note the order of alphas will be from k-1 through k-m for the push_r_forward loop
  // (Note that `reduce` is a left fold)
  const [q_k_minus_m, alphas] = (_.zip(rhos, ss, ys) as any).reduce(
    pull_q_back,
    [q_k, []]
  );

  const h_0_k = estimate_hess(ys[0], ss[0]); // nxn matrix, according to Nocedal p226, eqn 9.6

  // FORWARD: for i = k-m .. k-1
  // below: [nxn matrix * nx1 (col) vec] -> nx1 (col) vec
  const r_k_minus_m = h_0_k.timesDense(q_k_minus_m);
  // Note that rhos, alphas, ss, and ys are all in order from `k-1` to `k-m` so we just reverse all of them together to go from `k-m` to `k-1`
  // NOTE: `reverse` mutates the array in-place, which is fine because we don't need it later
  const inputs = _.zip(_.zip(rhos, alphas), _.zip(ss, ys)).reverse() as any;
  const r_k = inputs.reduce(push_r_forward, r_k_minus_m);

  // result r_k is H_k * grad f(x_k)
  return r_k;
};

// Outer loop of lbfgs
// See Optimizer.hs for any add'l comments
const lbfgs = (xs: number[], gradfxs: number[], lbfgsInfo: LbfgsParams) => {
  // Comments for normal BFGS:
  // For x_{k+1}, to compute H_k, we need the (k-1) info
  // Our convention is that we are always working "at" k to compute k+1
  // x_0 doesn't require any H; x_1 (the first step) with k = 0 requires H_0
  // x_2 (the NEXT step) with k=1 requires H_1. For example>
  // x_2 = x_1 - alpha_1 H_1 grad f(x_1)   [GD step]
  // H_1 = V_0 H_0 V_0 + rho_0 s_0 s_0^T   [This is confusing because the book adds an extra +1 to the H index]
  // V_0 = I - rho_0 y_0 s_0^T
  // rho_0 = 1 / y_0^T s_0
  // s_0 = x_1 - x_0
  // y_0 = grad f(x_1) - grad f(x_0)

  if (DEBUG_LBFGS) {
    log.trace(
      "Starting lbfgs calculation with xs",
      xs,
      "gradfxs",
      gradfxs,
      "lbfgs params",
      lbfgsInfo
    );
  }

  if (lbfgsInfo.numUnconstrSteps === 0) {
    // Initialize state
    // Perform normal gradient descent on first step
    // Store x_k, grad f(x_k) so we can compute s_k, y_k on next step

    return {
      gradfxsPreconditioned: gradfxs,
      updatedLbfgsInfo: {
        ...lbfgsInfo,
        lastState: { tag: "Just", contents: colVec(xs) },
        lastGrad: { tag: "Just", contents: colVec(gradfxs) },
        s_list: [],
        y_list: [],
        numUnconstrSteps: 1,
      },
    };
  } else if (
    lbfgsInfo.lastState.tag === "Just" &&
    lbfgsInfo.lastGrad.tag === "Just"
  ) {
    // Our current step is k; the last step is km1 (k_minus_1)
    const x_k = colVec(xs);
    const grad_fx_k = colVec(gradfxs);

    const km1 = lbfgsInfo.numUnconstrSteps;
    const x_km1 = lbfgsInfo.lastState.contents;
    const grad_fx_km1 = lbfgsInfo.lastGrad.contents;
    const ss_km2 = lbfgsInfo.s_list;
    const ys_km2 = lbfgsInfo.y_list;

    // Compute s_{k-1} = x_k - x_{k-1} and y_{k-1} = (analogous with grads)
    // Unlike Nocedal, compute the difference vectors first instead of last (same result, just a loop rewrite)
    // Use the updated {s_i} and {y_i}. (If k < m, this reduces to normal BFGS, i.e. we use all the vectors so far)
    // Newest vectors added to front

    const s_km1 = x_k.minus(x_km1);
    const y_km1 = grad_fx_k.minus(grad_fx_km1);

    // The limited-memory part: drop stale vectors
    // Haskell `ss` -> JS `ss_km2`; Haskell `ss'` -> JS `ss_km1`
    const ss_km1 = _.take([s_km1].concat(ss_km2), lbfgsInfo.memSize);
    const ys_km1 = _.take([y_km1].concat(ys_km2), lbfgsInfo.memSize);
    const gradPreconditioned = lbfgsInner(grad_fx_k, ss_km1, ys_km1);

    // Reset L-BFGS if the result is not a descent direction, and use steepest descent direction
    // https://github.com/JuliaNLSolvers/Optim.jl/issues/143
    // https://github.com/JuliaNLSolvers/Optim.jl/pull/144
    // A descent direction is a vector p s.t. <p `dot` grad_fx_k> < 0
    // If P is a positive definite matrix, then p = -P grad f(x) is a descent dir at x
    const descentDirCheck = -1.0 * dotVec(gradPreconditioned, grad_fx_k);

    if (descentDirCheck > 0.0) {
      console.error(
        "L-BFGS did not find a descent direction. Resetting correction vectors.",
        lbfgsInfo
      );
      return {
        gradfxsPreconditioned: gradfxs,
        updatedLbfgsInfo: {
          ...lbfgsInfo,
          lastState: { tag: "Just", contents: x_k },
          lastGrad: { tag: "Just", contents: grad_fx_k },
          s_list: [],
          y_list: [],
          numUnconstrSteps: 1,
        },
      };
    }

    // Found a direction; update the state
    // TODO: check the curvature condition y_k^T s_k > 0 (8.7) (Nocedal 201)
    // https://github.com/JuliaNLSolvers/Optim.jl/issues/26
    if (DEBUG_LBFGS) {
      log.trace("Descent direction found.", vecList(gradPreconditioned));
    }

    return {
      gradfxsPreconditioned: vecList(gradPreconditioned),
      updatedLbfgsInfo: {
        ...lbfgsInfo,
        lastState: { tag: "Just", contents: x_k },
        lastGrad: { tag: "Just", contents: grad_fx_k },
        s_list: ss_km1,
        y_list: ys_km1,
        numUnconstrSteps: km1 + 1,
      },
    };
  } else {
    console.error("State:", lbfgsInfo);
    throw Error("Invalid L-BFGS state");
  }
};

const minimize = (
  xs0: number[],
  f: (zs: number[]) => number,
  gradf: (zs: number[]) => number[],
<<<<<<< HEAD
  lbfgsInfo: LbfgsParams
): OptInfo => {
=======
  lbfgsInfo: LbfgsParams,
  varyingPaths: string[]
) => {
>>>>>>> 1a3939f4
  // const numSteps = 1;
  // const numSteps = 1e2;
  // const numSteps = 100;
  // const numSteps = 1000;
  const numSteps = DEBUG_GRAD_DESCENT ? 2 : 10000; // Value for speed testing
  // TODO: Do a UO convergence check here? Since the EP check is tied to the render cycle...

  log.trace("-------------------------------------");
  log.trace("minimize, num steps", numSteps);

  // (10,000 steps / 100ms) * (10 ms / s) (???) = 100k steps/s (on this simple problem (just `sameCenter` or just `contains`, with no line search, and not sure about mem use)
  // this is just a factor of 5 slowdown over the compiled energy function

  let xs = [...xs0]; // Don't use xs
  let fxs = 0.0;
  let gradfxs = repeat(xs0.length, 0);
  let gradientPreconditioned = [...gradfxs];
  let normGradfxs = 0.0;
  let i = 0;
  let t = 0.0001; // NOTE: This const setting will not necessarily work well for a given opt problem.

  let newLbfgsInfo = { ...lbfgsInfo };

  while (i < numSteps) {
    fxs = f(xs);
    gradfxs = gradf(xs);

    const { gradfxsPreconditioned, updatedLbfgsInfo } = lbfgs(
      xs,
      gradfxs,
      newLbfgsInfo
    );
    newLbfgsInfo = updatedLbfgsInfo;
    gradientPreconditioned = gradfxsPreconditioned;

    // Don't take the Euclidean norm. According to Boyd (485), we should use the Newton descent check, with the norm of the gradient pulled back to the nicer space. 
    normGradfxs = dot(gradfxs, gradfxsPreconditioned);

    if (BREAK_EARLY && unconstrainedConverged2(normGradfxs)) {
      // This is on the original gradient, not the preconditioned one
      log.trace(
        "descent converged early, on step",
        i,
        "of",
        numSteps,
        "(per display cycle); stopping early"
      );
      break;
    }

    if (USE_LINE_SEARCH) {
      t = awLineSearch2(xs, f, gradf, gradfxsPreconditioned, fxs); // The search direction is conditioned (here, by an approximation of the inverse of the Hessian at the point)
    }

    const normGrad = normList(gradfxs);

    if (DEBUG_GRAD_DESCENT) {
      log.trace("-----");
      log.trace("i", i);
      log.trace("num steps per display cycle", numSteps);
      log.trace("input (xs):", xs);
      log.trace("energy (f(xs)):", fxs);
      log.trace("grad (grad(f)(xs)):", gradfxs);
      log.trace("|grad f(x)|:", normGrad);
      log.trace("t", t, "use line search:", USE_LINE_SEARCH);
    }

    if (isNaN(fxs) || isNaN(normGrad)) {
      console.error("-----");

      const pathMap = _.zip(varyingPaths, xs, gradfxs) as [String, number, number][];
      console.log("[varying paths, current val, gradient of val]", pathMap);

      for (let [name, x, dx] of pathMap) {
        if (isNaN(dx)) {
          console.error("NaN in varying val's gradient", name, "(current val):", x);
        }
      }

      console.error("i", i);
      console.error("num steps per display cycle", numSteps);
      console.error("input (xs):", xs);
      console.error("energy (f(xs)):", fxs);
      console.error("grad (grad(f)(xs)):", gradfxs);
      console.error("|grad f(x)|:", normGrad);
      console.error("t", t, "use line search:", USE_LINE_SEARCH);
      throw Error("NaN reached in optimization energy or gradient norm!");
    }

    xs = xs.map((x, j) => x - t * gradfxsPreconditioned[j]); // The GD update uses the conditioned search direction, as well as the timestep found by moving along it
    i++;
  }

  // TODO: Log stats for last one?

  return {
    xs,
    energyVal: fxs,
    normGrad: normGradfxs,
    newLbfgsInfo,
    gradient: gradfxs,
    gradientPreconditioned
  };
};

/**
 * Generate an energy function from the current state (using VarADs only, unlike evalEnergyOn)
 *
 * @param {State} state
 * @returns a function that takes in a list of `VarAD`s and return a `Scalar`
 */
export const evalEnergyOnCustom = (state: State) => {
  // TODO: types
  return (...varyingValuesTF: VarAD[]): any => {
    // TODO: Could this line be causing a memory leak?
    const { objFns, constrFns, varyingPaths } = state;

    // Clone the translation to use in the `evalFns` top-level calls, because they mutate the translation while interpreting the energy function in order to cache/reuse VarAD (computation) results
    // Note that we have to do a "round trip" on the translation types, from VarAD to number to VarAD, to clear the computational graph of the VarADs. Otherwise, there may be cycles in the translation (since 1) we run `evalShapes` in `processData`, which mutates the VarADs, and 2) the computational graph contains DAGs and stores both parent and child pointers). Cycles in the translation cause `clone` to be very slow, and anyway, the VarADs should be "fresh" since the point of this function is to build the comp graph from scratch by interpreting the translation.
    const translation = makeTranslationDifferentiable(
      clone(makeTranslationNumeric(state.translation))
    );

    // construct a new varying map
    const varyingMap = genPathMap(varyingPaths, varyingValuesTF) as VaryMap<
      VarAD
    >;

    // NOTE: This will mutate the var inputs
    const objEvaled = evalFns(objFns, translation, varyingMap);
    const constrEvaled = evalFns(constrFns, translation, varyingMap);

    const objEngs: VarAD[] = objEvaled.map((o) => applyFn(o, objDict));
    const constrEngs: VarAD[] = constrEvaled.map((c) =>
      fns.toPenalty(applyFn(c, constrDict))
    );

    // Note there are two energies, each of which does NOT know about its children, but the root nodes should now have parents up to the objfn energies. The computational graph can be seen in inspecting varyingValuesTF's parents
    // The energies are in the val field of the results (w/o grads)
    // log.trace("objEngs", objFns, objEngs);
    // log.trace("vars", varyingValuesTF);

    // TODO make this check more robust to empty lists of objectives/constraints
    if (!objEngs[0] && !constrEngs[0]) {
      log.trace("WARNING: no objectives and no constraints");
    }

    // This is fixed during the whole optimization
    const constrWeightNode = varOf(
      constraintWeight,
      String(constraintWeight),
      "constraintWeight"
    );
    // This changes with the EP round, gets bigger to weight the constraints
    // Therefore it's marked as an input to the generated objective function, which can be partially applied with the ep weight (-1 is an index; means it appears as the first argument)
    const epWeightNode = markInput(
      varOf(state.params.weight, String(state.params.weight), "epWeight"),
      -1
    );

    const objEng: VarAD = ops.vsum(objEngs);
    const constrEng: VarAD = ops.vsum(constrEngs);
    // F(x) = o(x) + c0 * penalty * c(x)
    const overallEng: VarAD = add(
      objEng,
      mul(constrEng, mul(constrWeightNode, epWeightNode))
    );

    // NOTE: This is necessary because we have to state the seed for the autodiff, which is the last output
    overallEng.gradVal = { tag: "Just", contents: 1.0 };
    log.trace("overall eng from custom AD", overallEng, overallEng.val);

    return {
      energyGraph: overallEng,
      constrWeightNode,
      epWeightNode,
    };
  };
};<|MERGE_RESOLUTION|>--- conflicted
+++ resolved
@@ -77,7 +77,7 @@
 // const uoStop = 1e-5;
 // const uoStop = 10;
 
-const DEBUG_GRAD_DESCENT = true; // COMBAK: revert
+const DEBUG_GRAD_DESCENT = false; // COMBAK: revert
 const USE_LINE_SEARCH = true;
 const BREAK_EARLY = true;
 const DEBUG_LBFGS = false;
@@ -777,14 +777,9 @@
   xs0: number[],
   f: (zs: number[]) => number,
   gradf: (zs: number[]) => number[],
-<<<<<<< HEAD
-  lbfgsInfo: LbfgsParams
-): OptInfo => {
-=======
   lbfgsInfo: LbfgsParams,
   varyingPaths: string[]
-) => {
->>>>>>> 1a3939f4
+): OptInfo => {
   // const numSteps = 1;
   // const numSteps = 1e2;
   // const numSteps = 100;
