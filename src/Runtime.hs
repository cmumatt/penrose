--- conflicted
+++ resolved
@@ -397,26 +397,6 @@
 
 shapeAndFn :: (Autofloat a) => S.StyDict a -> String ->
                                ([Obj], [ObjFnInfo a], [ConstrFnInfo a], [ObjComp a])
-<<<<<<< HEAD
-shapeAndFn dict subObjName =
-    case M.lookup subObjName dict of
-        Nothing -> error ("Cannot find style info for " ++ subObjName)
-        Just spec  -> let config = {-TODO: remove:-} map (mkUniqueShapeName subObjName) (M.toList $ S.spShpMap spec) in
-                      let objs_and_functions = map getShape config in
-                      concat4 objs_and_functions
-                      -- example config:
-                      -- shape map: [("A",(Circle,fromList [("color",
-                      -- CompArgs "computeColorRGBA" [FloatLit 1.0,FloatLit 0.2,FloatLit 1.0,FloatLit 0.5])]))]
-    where
-        mkUniqueShapeName name1 (name2, objInfo) = (uniqueShapeName name1 name2, objInfo)
-        concat4 x = (concatMap fst4 x, concatMap snd4 x, concatMap thd4 x, concatMap frth4 x)
-        fst4 (a, _, _, _) = a
-        snd4 (_, a, _, _) = a
-        thd4 (_, _, a, _) = a
-        frth4 (_, _, _, a) = a
-
-getShape :: (Autofloat a) => (String, S.StyObj a) ->
-=======
 shapeAndFn dict subObjName = case M.lookup subObjName dict of
     Nothing   -> error ("Cannot find style info for " ++ subObjName)
     Just spec ->
@@ -426,7 +406,6 @@
         in concat4 $ map (\(n,o) -> getShape n labelText o) $ zip names styobjs
 
 getShape :: (Autofloat a) => String -> Maybe String -> S.StyObj a ->
->>>>>>> 6ed5bb9d
                              ([Obj], [ObjFnInfo a], [ConstrFnInfo a], [ObjComp a])
 
 getShape oName labelText (objType, properties) =
@@ -474,11 +453,7 @@
     where
         packComp :: Property -> TypeIn a -> ObjComp a
         packComp prop (TCall f args) = ObjComp { oName = n, oProp = prop, fnName = f, fnParams = args }
-<<<<<<< HEAD
         packComp prop (TProp i p) = ObjComp { oName = n, oProp = prop, fnName = "_get", fnParams = [TStr p, TShape i]} -- see `_get` in Computation
-=======
-        packComp prop (TProp i p) = ObjComp { oName = n, oProp = prop, fnName = "_get", fnParams = [TStr p, TShape i]}
->>>>>>> 6ed5bb9d
         packComp p e = error $ "packComp: there are only two types of computation - (1) computation function; (2) property access -- " ++ show p
 
 isComp :: (Autofloat a) => TypeIn a -> Bool
@@ -602,10 +577,6 @@
 tupCons :: a -> (b, c) -> (a, b, c)
 tupCons a (b, c) = (a, b, c)
 
-<<<<<<< HEAD
-=======
--- TODO: use prism here?
->>>>>>> 6ed5bb9d
 -- TODO: deal with pattern-matching on computation anywhere
 lookupId :: (Autofloat a) =>
     String -> S.Properties a ->  Maybe String
