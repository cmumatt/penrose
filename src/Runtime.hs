--- conflicted
+++ resolved
@@ -287,12 +287,6 @@
 -- TODO: assumes secondary objects are named in Style with "shape.*" and assigned internal names "$Substanceidentifier_shape.*"
 -- Maybe add the ability to pass in "expected" types, or to synthesize types and then check if they match?
 lookupAll :: Name -> M.Map Name (Obj' a) -> [Obj' a]
-<<<<<<< HEAD
-lookupAll name objs = map snd $ M.toList $ M.filterWithKey (objOrSecondaryShape name) objs
-           where objOrSecondaryShape name inName _ = name == inName
-                                                    || (name ++ secondaryIndicator) `isPrefixOf` inName
-                 secondaryIndicator = "_shape"
-=======
 lookupAll name objs = map snd $ M.toList $ M.filterWithKey (\inName _ -> objOrSecondaryShape name inName) objs
 
 nameParts :: String -> [String]
@@ -307,7 +301,6 @@
                                   ([subObjName], [inSubObjName, inStyShapeName]) -> subObjName == inSubObjName
                                                                 -- excludes labels of shapes
                                   _ -> name == inName -- Resolve e.g. "A xaxis", "A xaxis label"
->>>>>>> 6b1f1df9
 
 ------- Style related functions
 
