--- conflicted
+++ resolved
@@ -130,7 +130,6 @@
         where aString = show namePd2
               bString = show propsPd2
               cString = show toPd2
-<<<<<<< HEAD
 
 -- | Statement notation (for syntactic sugar)
 data Sn = Sn {fromSn :: String, toSn :: String}
@@ -159,13 +158,6 @@
 -- program, these functions are invoked in a top-down manner.
 
 -- Parse all the statemnts between the spaces to the end of the input file
-=======
------------------------------------------ DSLL Parser -------------------------------------
-
--- | 'DSLLParser' is the top-level parser function. The parser contains a list of functions
---    that parse small parts of the language. When parsing a source program, these functions are invoked
---    in a top-down manner.
->>>>>>> a37164eb
 dsllParser :: Parser [DsllStmt]
 dsllParser = between scn eof dsllProgParser
 
