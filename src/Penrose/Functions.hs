-- {-# LANGUAGE TemplateHaskell, StandaloneDeriving #-}
{-# LANGUAGE RankNTypes     #-}
{-# LANGUAGE ExplicitForAll #-}

module Penrose.Functions
  ( compDict
  , compSignatures
  , objFuncDict
  , objSignatures
  , constrFuncDict
  , constrSignatures
  , invokeComp
  , invokeOptFn
  , defaultObjFnsOf
  , defaultConstrsOf
  , OptFn
  , OptSignatures
  ) where

import           Data.Aeson            (toJSON)
import           Data.Fixed            (mod')
import           Data.List             (find, findIndex, maximumBy, nub, sort, intercalate)
import qualified Data.Map.Strict       as M
import           Data.Maybe            (fromMaybe)
import qualified Data.MultiMap         as MM
import           Debug.Trace
import           Penrose.Shapes
import           Penrose.Transforms
import           Penrose.Util
import           System.Random         (StdGen, mkStdGen, randomR)
import           System.Random.Shuffle (shuffle')
import Prelude hiding (concat)

default (Int, Float) -- So we don't default to Integer, which is 10x slower than Int (?)

-- genShapeType $ shapeTypes shapeDefs

--------------------------------------------------------------------------------
type FuncName = String

type OptSignatures = MM.MultiMap String [ArgType]

-- TODO: should computations be overloaded?
type CompSignatures = M.Map String ([ArgType], ArgType)

type OptFn a = [ArgVal a] -> a

type ObjFnOn a = [ArgVal a] -> a

type ConstrFnOn a = [ArgVal a] -> a

type CompFnOn a = [ArgVal a] -> StdGen -> (ArgVal a, StdGen)

type ObjFn
   = forall a. (Autofloat a) =>
                 [ArgVal a] -> a

type ConstrFn
   = forall a. (Autofloat a) =>
                 [ArgVal a] -> a

type CompFn
   = forall a. (Autofloat a) =>
                 [ArgVal a] -> StdGen -> (ArgVal a, StdGen)

-- | computations that do not use randomization
type ConstCompFn
   = forall a. (Autofloat a) =>
                 [ArgVal a] -> ArgVal a

-- TODO: are the Info types still needed?
type Weight a = a

type ObjFnInfo a = (ObjFnOn a, Weight a, [Value a])

type ConstrFnInfo a = (ConstrFnOn a, Weight a, [Value a])

data FnInfo a
  = ObjFnInfo a
  | ConstrFnInfo a

-- TODO: the functions can just be looked up and checked once, don't need to repeat
invokeOptFn ::
     (Autofloat a)
  => M.Map String (OptFn a)
  -> FuncName
  -> [ArgVal a]
  -> OptSignatures
  -> a
invokeOptFn dict n args signatures =
  let sigs =
        case signatures MM.! n of
          [] -> noSignatureError n
          l  -> l
      args' = checkArgsOverload args sigs n
      f = fromMaybe (noFunctionError n) (M.lookup n dict)
  in f args
    -- in f args'

-- For a very limited form of supertyping...
linelike :: Autofloat a => Shape a -> Bool
linelike shape = fst shape == "Line" || fst shape == "Arrow"

--------------------------------------------------------------------------------
-- Computations
compDict :: (Autofloat a) => M.Map String (CompFnOn a)
compDict =
  M.fromList
    [ ("rgba", constComp rgba)
    , ("hsva", constComp hsva)
    , ("rgba2", constComp rgba2)
    , ("xy", constComp xy)
    , ("cos", constComp cosFn)
    , ("sin", constComp sinFn)
    , ("atan", constComp arctangent)
    , ("calcVectorsAngle", constComp calcVectorsAngle)
    , ("calcVectorsAngleWithOrigin", constComp calcVectorsAngleWithOrigin)
    , ("generateRandomReal", constComp generateRandomReal)
    , ("calcNorm", constComp calcNorm)
    , ("normalize", constComp normalizeFn)
    , ("dist", constComp distFn)
    , ("normSq", constComp normSq')
    , ("bboxWidth", constComp bboxWidth)
    , ("bboxHeight", constComp bboxHeight)
    , ("intersectionX", constComp intersectionX)
    , ("intersectionY", constComp intersectionY)
    , ("midpointX", constComp midpointX)
    , ("midpointY", constComp midpointY)
    , ("average", constComp average)
    , ("len", constComp len)
    , ("lineLength", constComp lineLength)
    , ("lineLeft", constComp lineLeft)
    , ("lineRight", constComp lineRight)
    , ("interpolate", constComp interpolate)
    , ("sampleFunction", sampleFunction)
    , ("fromDomain", fromDomain)
    , ("applyFn", constComp applyFn)
    , ("norm_", constComp norm_) -- type: any two GPIs with centers (getX, getY)
    , ("midpointPathX", constComp midpointPathX)
    , ("midpointPathY", constComp midpointPathY)
    , ("sizePathX", constComp sizePathX)
    , ("sizePathY", constComp sizePathY)
    , ("makeRegionPath", constComp makeRegionPath)
    , ("sampleFunctionArea", sampleFunctionArea)
    , ("makeCurve", makeCurve)
    , ("triangle", constComp triangle)
    , ("rectangle", constComp mkRectangle)
    , ("squareAt", constComp squareAtFn)
    , ("shared", constComp sharedP)
    , ("angleOf", constComp angleOf)
    , ("project", constComp projectFn)
    , ("perpX", constComp perpX)
    , ("perpY", constComp perpY)
    , ("perpPath", constComp perpPath)
    , ("get", constComp get')
    , ("projectAndToScreen", constComp projectAndToScreen)
    , ("projectAndToScreen_list", constComp projectAndToScreen_list)
    , ("scaleLinear", constComp scaleLinear')
    , ("slerp", constComp slerp')
    , ("mod", constComp modSty)
    , ("halfwayPoint", constComp halfwayPoint')
    , ("normalOnSphere", constComp normalOnSphere')
    , ("arcPath", constComp arcPath')
    , ("arcPathEuclidean", constComp arcPathEuclidean)
    , ("angleBisector", constComp angleBisector')
    , ("angleBisectorEuclidean", constComp angleBisectorEuclidean)
    , ("tangentLineSX", constComp tangentLineSX)
    , ("tangentLineSY", constComp tangentLineSY)
    , ("tangentLineEX", constComp tangentLineEX)
    , ("tangentLineEY", constComp tangentLineEY)
    , ("polygonizeCurve", constComp polygonizeCurve)
    , ("setOpacity", constComp setOpacity)
    , ("scaleColor", constComp scaleColor)
    , ("blendColor", constComp blendColor)
    , ("sampleColor", sampleColor')
    , ("sampleNum", sampleNum')
    , ("bbox", constComp bbox')
    , ("min", constComp min')
    , ("max", constComp max')
    , ("pathFromPoints", constComp pathFromPoints)
    , ("polygonFromPoints", constComp polygonFromPoints)
    , ("join", constComp joinPath)
    , ("dot", constComp dotFn)
    , ("angle", constComp angleFn)
    , ("sampleUniform", sampleUniformFn)
    , ("makePalette", constComp makePalette)

  , ("calcZSphere", constComp calcZSphere)

  -- Hyperbolic funcions
  , ("calcZ", constComp calcZ)
  , ("toDisk", constComp toDisk)
  , ("diskToScreen", constComp diskToScreen)
  , ("slerpHyp", constComp slerpHyp)
  , ("ptToDiskAndScreen", constComp ptToDiskAndScreen)
  , ("pathToDiskAndScreen", constComp pathToDiskAndScreen)
  , ("halfwayPointHyp", constComp halfwayPointHyp)
  , ("normalOnHyp", constComp normalOnHyp)
  , ("arcPathHyp", constComp arcPathHyp)
  , ("angleBisectorHyp", constComp angleBisectorHyp)
  , ("perpPathHyp", constComp perpPathHyp)
  , ("makeBisectorMark", constComp makeBisectorMark)

        -- Transformations
    , ("rotate", constComp rotate)
    , ("rotateAbout", constComp rotateAbout)
    , ("scale", constComp scale)
    , ("translate", constComp translate)
    , ("andThen", constComp andThen)
    , ("transformSRT", constComp transformSRT)
    , ("mkPoly", constComp mkPoly)
    , ("unitSquare", constComp unitSquare)
    , ("unitCircle", constComp unitCircle)
    , ("testTriangle", constComp testTri)
    , ("testNonconvexPoly", constComp testNonconvexPoly)
    , ("randomPolygon", randomPolygon)
    , ("concat", constComp concat)
    , ("midpoint", noop) -- TODO
    , ("sampleMatrix", noop) -- TODO
    , ("sampleReal", noop) -- TODO
    , ("sampleVectorIn", noop) -- TODO
    , ("intersection", noop) -- TODO
    , ("determinant", noop) -- TODO
    , ("apply", noop) -- TODO
    ] -- TODO: port existing comps

compSignatures :: CompSignatures
compSignatures =
  M.fromList
    [ ( "rgba"
      , ( [ValueT FloatT, ValueT FloatT, ValueT FloatT, ValueT FloatT]
        , ValueT ColorT))
    , ("atan", ([ValueT FloatT], ValueT FloatT))
    , ( "calcVectorsAngle"
      , ( [ ValueT FloatT
          , ValueT FloatT
          , ValueT FloatT
          , ValueT FloatT
          , ValueT FloatT
          , ValueT FloatT
          , ValueT FloatT
          , ValueT FloatT
          ]
        , ValueT FloatT))
    , ( "calcVectorsAngleCos"
      , ( [ ValueT FloatT
          , ValueT FloatT
          , ValueT FloatT
          , ValueT FloatT
          , ValueT FloatT
          , ValueT FloatT
          , ValueT FloatT
          , ValueT FloatT
          ]
        , ValueT FloatT))
    , ( "calcVectorsAngleWithOrigin"
      , ( [ ValueT FloatT
          , ValueT FloatT
          , ValueT FloatT
          , ValueT FloatT
          , ValueT FloatT
          , ValueT FloatT
          , ValueT FloatT
          , ValueT FloatT
          ]
        , ValueT FloatT))
    , ("generateRandomReal", ([], ValueT FloatT))
    , ( "calcNorm"
      , ( [ValueT FloatT, ValueT FloatT, ValueT FloatT, ValueT FloatT]
        , ValueT FloatT))
    , ("intersectionX", ([GPIType "Arrow", GPIType "Arrow"], ValueT FloatT))
    , ("intersectionY", ([GPIType "Arrow", GPIType "Arrow"], ValueT FloatT))
    , ("bboxHeight", ([GPIType "Arrow", GPIType "Arrow"], ValueT FloatT))
    , ("bboxWidth", ([GPIType "Arrow", GPIType "Arrow"], ValueT FloatT))
    , ("len", ([GPIType "Arrow"], ValueT FloatT))
    , ("lineLength", ([GPIType "Line"], ValueT FloatT))
    , ( "lineLeft"
      , ([ValueT FloatT, GPIType "Arrow", GPIType "Arrow"], ValueT PtListT))
    , ("interpolate", ([ValueT PtListT, ValueT StrT], ValueT PathDataT))
    , ("sampleFunction", ([ValueT IntT, AnyGPI, AnyGPI], ValueT PtListT))
    , ("midpointX", ([AnyGPI], ValueT FloatT))
    , ("midpointY", ([AnyGPI], ValueT FloatT))
    , ("fromDomain", ([ValueT PtListT], ValueT FloatT))
    , ("applyFn", ([ValueT PtListT, ValueT FloatT], ValueT FloatT))
    , ("norm_", ([ValueT PtListT, ValueT FloatT], ValueT FloatT)) -- type: any two GPIs with centers (getX, getY)
    , ("midpointPathX", ([ValueT PtListT], ValueT FloatT))
    , ("midpointPathY", ([ValueT PtListT], ValueT FloatT))
    , ("sizePathX", ([ValueT PtListT], ValueT FloatT))
    , ("sizePathY", ([ValueT PtListT], ValueT FloatT))
    , ("tangentLineSX", ([ValueT PtListT, ValueT FloatT], ValueT FloatT))
    , ("tangentLineSY", ([ValueT PtListT, ValueT FloatT], ValueT FloatT))
    , ("tangentLineEX", ([ValueT PtListT, ValueT FloatT], ValueT FloatT))
    , ("tangentLineEY", ([ValueT PtListT, ValueT FloatT], ValueT FloatT))
    , ("makeRegionPath", ([GPIType "Curve", GPIType "Line"], ValueT PathDataT))
        -- ("len", ([GPIType "Arrow"], ValueT FloatT))
        -- ("bbox", ([GPIType "Arrow", GPIType "Arrow"], ValueT StrT)), -- TODO
        -- ("sampleMatrix", ([], ValueT StrT)), -- TODO
        -- ("sampleVectorIn", ([], ValueT StrT)), -- TODO
        -- ("intersection", ([], ValueT StrT)), -- TODO
        -- ("determinant", ([], ValueT StrT)), -- TODO
        -- ("apply", ([], ValueT StrT)) -- TODO
    ]

invokeComp ::
     (Autofloat a)
  => FuncName
  -> [ArgVal a]
  -> CompSignatures
  -> StdGen
  -> (ArgVal a, StdGen)
invokeComp n args sigs g
    -- TODO: Improve computation function typechecking to allow for genericity #164
        -- (argTypes, retType) =
            -- fromMaybe (noSignatureError n) (M.lookup n compSignatures)
        -- args'  = checkArgs args argTypes n
 =
  let f = fromMaybe (noFunctionError n) (M.lookup n compDict)
      (ret, g') = f args g
  in (ret, g')
       -- if checkReturn ret retType then (ret, g') else
       --  error ("invalid return value \"" ++ show ret ++ "\" of computation \"" ++ show n ++ "\". expected type is \"" ++ show retType ++ "\"")

-- | 'constComp' is a wrapper for computation functions that do not use randomization
constComp :: ConstCompFn -> CompFn
constComp f = \args g -> (f args, g) -- written in the lambda fn style to be more readable

--------------------------------------------------------------------------------
-- Objectives
-- Weights
repelWeight :: (Autofloat a) => a
repelWeight = 10000000

-- | 'objFuncDict' stores a mapping from the name of objective functions to the actual implementation
objFuncDict :: forall a. (Autofloat a) => M.Map String (ObjFnOn a)
objFuncDict =
  M.fromList
    [ ("near", near)
    , ("center", center)
    , ("centerX", centerX)
    , ("centerLabel", centerLabel)
    , ("centerArrow", centerArrow)
    , ("repel", (*) repelWeight . repel)
    , ("nearHead", nearHead)
    , ("topRightOf", topRightOf)
    , ("nearEndVert", nearEndVert)
    , ("nearEndHoriz", nearEndHoriz)
    , ("topLeftOf", topLeftOf)
    , ("above", above)
    , ("equal", equal)
    , ("distBetween", distBetween)
    , ("sameCenter", sameCenter)
        -- With the new transforms
    , ("nearT", nearT)
    , ("boundaryIntersect", boundaryIntersect)
    , ("containsPoly", containsPoly)
    , ("disjointPoly", disjointPoly)
    , ("containsPolyPad", containsPolyPad)
    , ("disjointPolyPad", disjointPolyPad)
    , ("padding", padding)
    , ("containAndTangent", containAndTangent)
    , ("disjointAndTangent", disjointAndTangent)
    , ("containsPolyOfs", containsPolyOfs)
    , ("disjointPolyOfs", disjointPolyOfs)
    , ("polyOnCanvas", polyOnCanvas)
    , ("maximumSize", maximumSize)
    , ("minimumSize", minimumSize)
    , ("sameSize", sameSize)
    , ("smaller", smaller)
    , ("atPoint", atPoint)
    , ("atPoint2", atPoint2)
    , ("nearPoint", nearPoint)
    , ("nearPoint2", nearPoint2)
    , ("alignAlong", alignAlong)
    , ("orderAlong", orderAlong)
    , ("labelDisjoint", labelDisjoint)
        -- ("sameX", sameX)
    ]

{-      ("centerLine", centerLine),
        ("increasingX", increasingX),
        ("increasingY", increasingY),
        ("horizontal", horizontal),
        ("upright", upright),
        ("xInRange", xInRange),
        ("yInRange", yInRange),
        ("orthogonal", orthogonal),
        ("toLeft", toLeft),
        ("between", between),
        ("ratioOf", ratioOf),
        ("sameY", sameY),
        -- ("sameX", (*) 0.6 `compose2` sameX),
        -- ("sameX", (*) 0.2 `compose2` sameX),
        ("repel", (*)  900000  `compose2` repel),
        -- ("repel", (*)  1000000  `compose2` repel),
        -- ("repel", (*)  10000  `compose2` repel),
        -- ("repel", repel),
        ("outside", outside),
        -}
objSignatures :: OptSignatures
objSignatures =
  MM.fromList
    [ ("near", [GPIType "Circle", GPIType "Circle"])
    , ("near", [GPIType "Image", GPIType "Text", ValueT FloatT, ValueT FloatT])
    , ( "nearHead"
      , [GPIType "Arrow", GPIType "Text", ValueT FloatT, ValueT FloatT])
    , ("center", [AnyGPI])
    , ("centerX", [ValueT FloatT])
    , ("repel", [AnyGPI, AnyGPI])
    , ("centerLabel", [AnyGPI, GPIType "Text"])
    , ("centerArrow", [GPIType "Arrow", GPIType "Square", GPIType "Square"])
    , ("centerArrow", [GPIType "Arrow", GPIType "Circle", GPIType "Circle"])
    , ("centerArrow", [GPIType "Arrow", GPIType "Text", GPIType "Text"])
    , ("topLeftOf", [GPIType "Text", GPIType "Square"])
    , ("topLeftOf", [GPIType "Text", GPIType "Rectangle"])
    , ("topRightOf", [GPIType "Text", GPIType "Square"])
    , ("topRightOf", [GPIType "Text", GPIType "Rectangle"])
    , ("nearEndVert", [GPIType "Line", GPIType "Text"])
    , ("nearEndHoriz", [GPIType "Line", GPIType "Text"])
        -- ("centerArrow", []) -- TODO
    ]

--------------------------------------------------------------------------------
-- Constraints
-- exterior point method: penalty function
penalty :: (Ord a, Floating a, Show a) => a -> a
penalty x = max x 0 ^ q -- weights should get progressively larger in cr_dist
  where
    q = 2 :: Int -- also, may need to sample OUTSIDE feasible set
            -- where q = 3

{-# INLINE penalty #-}
-- | 'constrFuncDict' stores a mapping from the name of constraint functions to the actual implementation
constrFuncDict ::
     forall a. (Autofloat a)
  => M.Map FuncName (ConstrFnOn a)
constrFuncDict = M.fromList $ map toPenalty flist
  where
    toPenalty (n, f) = (n, penalty . f)
    flist =
      [ ("at", at)
      , ("contains", contains)
      , ("sameHeight", sameHeight)
      , ("nearHead", nearHead)
      , ("smallerThan", smallerThan)
      , ("minSize", minSize)
      , ("maxSize", maxSize)
      , ("outsideOf", outsideOf)
      , ("overlapping", overlapping)
      , ("disjoint", disjoint)
      , ("inRange", (*) indivConstrWeight . inRange')
      , ("lessThan", lessThan)
      , ("lessThanSq", lessThanSq)
      , ("onCanvas", onCanvas)
      , ("unit", unit')
      , ("equal", equalFn)
      , ("hasNorm", hasNorm)
      , ("hasLorenzNorm", hasLorenzNorm)
      , ("atDist", atDist)
      , ("labelDisjoint", labelDisjointConstr)
      , ("perpendicular", perpendicularConstr)
      ]

indivConstrWeight :: (Autofloat a) => a
indivConstrWeight = 1

constrSignatures :: OptSignatures
constrSignatures =
  MM.fromList
    [ ("at", [AnyGPI, ValueT FloatT, ValueT FloatT])
    , ("minSize", [AnyGPI])
    , ("maxSize", [AnyGPI])
    , ("smallerThan", [GPIType "Circle", GPIType "Circle"])
    , ("smallerThan", [GPIType "Circle", GPIType "Square"])
    , ("smallerThan", [GPIType "Square", GPIType "Circle"])
    , ("smallerThan", [GPIType "Square", GPIType "Square"])
    , ("outsideOf", [GPIType "Text", GPIType "Circle"])
    , ("contains", [GPIType "Circle", GPIType "Circle"])
    , ("contains", [GPIType "Square", GPIType "Arrow"])
    , ("contains", [GPIType "Circle", GPIType "Circle", ValueT FloatT])
    , ("contains", [GPIType "Circle", GPIType "Text"])
    , ("contains", [GPIType "Square", GPIType "Text"])
    , ("contains", [GPIType "Rectangle", GPIType "Text"])
    , ("contains", [GPIType "Square", GPIType "Circle", ValueT FloatT])
    , ("contains", [GPIType "Square", GPIType "Circle"])
    , ("contains", [GPIType "Circle", GPIType "Square"])
    , ("contains", [GPIType "Circle", GPIType "Rectangle"])
    , ("overlapping", [GPIType "Circle", GPIType "Circle"])
    , ("overlapping", [GPIType "Square", GPIType "Circle"])
    , ("overlapping", [GPIType "Circle", GPIType "Square"])
    , ("overlapping", [GPIType "Square", GPIType "Square"])
    , ("disjoint", [GPIType "Circle", GPIType "Circle"])
    , ("disjoint", [GPIType "Square", GPIType "Square"])
        -- ("lessThan", []) --TODO
    ]

--------------------------------------------------------------------------------
-- Type checker for objectives and constraints
checkArg :: (Autofloat a) => ArgVal a -> ArgType -> Bool
-- TODO: add warnings/errors (?)
checkArg (GPI _) AnyGPI             = True
checkArg _ AnyGPI                   = False
checkArg (GPI (t, _)) (OneOf l)     = t `elem` l
checkArg (GPI (t1, _)) (GPIType t2) = t1 == t2
checkArg (Val v) (ValueT t)         = typeOf v == t
checkArg _ _                        = False

matchWith args sig =
  length args == length sig && and (zipWith checkArg args sig)

checkArgs :: (Autofloat a) => [ArgVal a] -> [ArgType] -> String -> [ArgVal a]
checkArgs arguments sig n =
  if arguments `matchWith` sig
    then arguments
    else sigMismatchError n sig arguments

checkArgsOverload ::
     (Autofloat a) => [ArgVal a] -> [[ArgType]] -> String -> [ArgVal a]
checkArgsOverload arguments signatures n =
  if any (arguments `matchWith`) signatures
    then arguments
    else noMatchedSigError n signatures arguments

checkReturn :: (Autofloat a) => ArgVal a -> ArgType -> Bool
-- TODO: add warning
checkReturn ret@(Val v) (ValueT t) = typeOf v == t
checkReturn (GPI v) _ = error "checkReturn: Computations cannot return GPIs"

--------------------------------------------------------------------------------
-- Computation Functions
sampleFunction :: CompFn
sampleFunction [Val (IntV n), Val (FloatV xmin), Val (FloatV xmax), Val (FloatV ymin), Val (FloatV ymax), Val (StrV typ)] g
  | n < 2 =
    error "A function needs to have >= 2 points"
  | typ == "surjection" =
    let (pts, g') = computeSurjection g n (xmin, ymin) (xmax, ymax)
    in (Val $ PtListV pts, g')
  | typ == "injection" =
    let pad = 0.25
        lower_left = (xmin, ymin)
        top_right = (xmax, ymax * (1-pad))
        (pts, g') = computeBijection g n lower_left top_right
    in (Val $ PtListV pts, g')
  | typ == "bijection" =
    let (pts, g') = computeBijection g n (xmin, ymin) (xmax, ymax)
    in (Val $ PtListV pts, g')
  | typ == "general" =
    let pad = 0.1
        lower_left = (xmin, ymin * (1-pad))
        top_right = (xmax, ymax * (1-pad))
        (pts, g') = computeSurjection g n lower_left top_right
    in (Val $ PtListV pts, g')

computeSurjection :: Autofloat a => StdGen -> Int -> Pt2 a -> Pt2 a -> ([Pt2 a], StdGen)
computeSurjection g numPoints (lowerx, lowery) (topx, topy) =
  let xs = lerpN lowerx topx (numPoints - 2)
      xs_increasing = sort xs
      (ys_inner, g') =
        randomsIn g (numPoints - 2) (r2f lowery, r2f topy)
      ys = lowery : ys_inner ++ [topy] -- Include endpts so function is onto
      ys_perm = shuffle' ys (length ys) g' -- Random permutation. TODO return g3?
  in (zip xs_increasing ys_perm, g') -- len xs == len ys

computeBijection :: Autofloat a => StdGen -> Int -> Pt2 a -> Pt2 a -> ([Pt2 a], StdGen)
computeBijection g numPoints (lowerx, lowery) (topx, topy) =
  let (ys_inner, g') = randomsIn g (numPoints - 2) (r2f lowery, r2f topy)
      -- if two adjacent y-coords y2 and y1 are closer than y_tol, drop the latter coord (so the curve doesn't look flat)
      ys_diff = removeClosePts y_tol $ sort $ nub ys_inner
      ys = lowery : ys_diff ++ [topy]
      (ys_plot, g'') = pickOne [reverse ys, ys] g'
      xs = lerpN lowerx topx $ length ys - 2
  in (zip xs ys_plot, g'')
  where y_tol = 10.0

-- calculates a line (of two points) intersecting the first axis, stopping before it leaves bbox of second axis
-- TODO rename lineLeft and lineRight
-- assuming a1 horizontal and a2 vertical, respectively
lineLeft :: ConstCompFn
lineLeft [Val (FloatV lineFrac), GPI a1@("Arrow", _), GPI a2@("Arrow", _)] =
  let a1_start = getNum a1 "startX"
  in let a1_len = abs (getNum a1 "endX" - a1_start)
     in let xpos = a1_start + lineFrac * a1_len
        in Val $ PtListV [(xpos, getNum a1 "startY"), (xpos, getNum a2 "endY")]

-- assuming a1 vert and a2 horiz, respectively
-- can this be written in terms of lineLeft?
lineRight :: ConstCompFn
lineRight [Val (FloatV lineFrac), GPI a1@("Arrow", _), GPI a2@("Arrow", _)] =
  let a1_start = getNum a1 "startY"
  in let a1_len = abs (getNum a1 "endY" - a1_start)
     in let ypos = a1_start + lineFrac * a1_len
        in Val $ PtListV [(getNum a2 "startX", ypos), (getNum a2 "endX", ypos)]

rgba :: ConstCompFn
rgba [Val (FloatV r), Val (FloatV g), Val (FloatV b), Val (FloatV a)] =
  Val (ColorV $ makeColor' r g b a)

hsva :: ConstCompFn
hsva [Val (FloatV h), Val (FloatV s), Val (FloatV v), Val (FloatV a)] =
  Val $ ColorV $ makeColorHsv h s v a

rgba2 :: ConstCompFn
rgba2 [Val (FloatV r), Val (FloatV g), Val (FloatV b), Val (FloatV a)] =
  Val (ColorV $ makeColor' (r / 255) (g / 255) (b / 255) (a / 255))

xy :: ConstCompFn
xy [Val (ListV xs)] = Val $ ListV $ take 2 xs

cosFn :: ConstCompFn -- In radians
cosFn [Val (FloatV d)] = Val $ FloatV $ cos d

sinFn :: ConstCompFn -- In radians
sinFn [Val (FloatV d)] = Val $ FloatV $ sin d

arctangent :: ConstCompFn -- In degrees
arctangent [Val (FloatV d)] = Val (FloatV $ (atan d) / pi * 180)

calcVectorsAngle :: ConstCompFn
calcVectorsAngle [Val (FloatV sx1), Val (FloatV sy1), Val (FloatV ex1), Val (FloatV ey1), Val (FloatV sx2), Val (FloatV sy2), Val (FloatV ex2), Val (FloatV ey2)] =
  let (ax, ay) = (ex1 - sx1, ey1 - sy1)
      (bx, by) = (ex2 - sx2, ey2 - sy2)
      ab = ax * bx + ay * by
      na = sqrt (ax ^ 2 + ay ^ 2)
      nb = sqrt (bx ^ 2 + by ^ 2)
      angle = acos (ab / (na * nb)) / pi * 180.0
  in Val (FloatV angle)

calcVectorsAngleWithOrigin :: ConstCompFn
calcVectorsAngleWithOrigin [Val (FloatV sx1), Val (FloatV sy1), Val (FloatV ex1), Val (FloatV ey1), Val (FloatV sx2), Val (FloatV sy2), Val (FloatV ex2), Val (FloatV ey2)] =
  let (ax, ay) = (ex1 - sx1, ey1 - sy1)
      (bx, by) = (ex2 - sx2, ey2 - sy2)
      (cx, cy) = ((ax + bx) / 2.0, (ay + by) / 2.0)
      angle =
        if cy < 0
          then (atan (cy / cx) / pi * 180.0) * 2.0
          else 180.0 + (atan (cy / cx) / pi * 180.0) * 2.0
  in Val (FloatV $ -1.0 * angle)
        --     angle1 =  if ay < 0 then  (atan (ay / ax) / pi*180.0) else 180.0  +  (atan (ay / ax) / pi*180.0)
        --     angle2 =  if by < 0 then  (atan (by / bx) / pi*180.0) else 180.0 +   (atan  (by / bx) / pi*180.0)
        -- in if traceShowId angle1 > traceShowId angle2 then Val (FloatV $ -1 * angle1) else Val (FloatV $ -1 * angle2)

generateRandomReal :: ConstCompFn
generateRandomReal [] =
  let g1 = mkStdGen 16
      (x, g2) = (randomR (1, 15) g1) :: (Int, StdGen)
      y = fst (randomR (1, 15) g2) :: Int
  in Val (FloatV ((fromIntegral x) / (fromIntegral y)))

calcNorm :: ConstCompFn
calcNorm [Val (FloatV sx1), Val (FloatV sy1), Val (FloatV ex1), Val (FloatV ey1)] =
  let nx = (ex1 - sx1) ** 2.0
      ny = (ey1 - sy1) ** 2.0
      norm = sqrt (nx + ny + epsd)
  in Val (FloatV norm)

normalizeFn :: ConstCompFn
normalizeFn [Val (ListV xs)] = Val $ ListV $ normalize xs

distFn :: ConstCompFn
distFn [Val (ListV v), Val (ListV w)] =
         Val $ FloatV $ norm $ v -. w

normSq' :: ConstCompFn
normSq' [Val (FloatV x), Val (FloatV y)] = Val $ FloatV $ x * x + y * y

linePts, arrowPts :: (Autofloat a) => Shape a -> (a, a, a, a)
linePts = arrowPts

arrowPts a =
  (getNum a "startX", getNum a "startY", getNum a "endX", getNum a "endY")

infinity :: Floating a => a
infinity = 1 / 0 -- x/0 == Infinity for any x > 0 (x = 0 -> Nan, x < 0 -> -Infinity)

intersectionX :: ConstCompFn
intersectionX [GPI a1@("Arrow", _), GPI a2@("Arrow", _)] =
  let (x0, y0, x1, y1) = arrowPts a1
      (x2, y2, x3, y3) = arrowPts a2
      det = (x0 - x1) * (y2 - y3) - (y0 - y1) * (x2 - x3)
  in Val $
     FloatV $
     if det == 0
       then infinity
       else (x0 * y1 - y0 * x1) * (x2 - x3) -
            (x0 - x1) * (x2 * x3 - y2 * y3) / det

intersectionY :: ConstCompFn
intersectionY [GPI a1@("Arrow", _), GPI a2@("Arrow", _)] =
  let (x0, y0, x1, y1) = arrowPts a1
      (x2, y2, x3, y3) = arrowPts a2
      det = (x0 - x1) * (y2 - y3) - (y0 - y1) * (x2 - x3)
  in Val $
     FloatV $
     if det == 0
       then infinity
       else (x0 * y1 - y0 * x1) * (x2 - x3) -
            (y0 - y1) * (x2 * x3 - y2 * y3) / det

len :: ConstCompFn
len [GPI a@("Arrow", _)] =
  let (x0, y0, x1, y1) = arrowPts a
  in Val $ FloatV $ dist (x0, y0) (x1, y1)

lineLength :: ConstCompFn
lineLength [GPI a@("Line", _)] =
  let (x0, y0, x1, y1) = arrowPts a
  in Val $ FloatV $ dist (x0, y0) (x1, y1)

midpointX :: ConstCompFn
midpointX [GPI l] =
  if linelike l
    then let (x0, x1) = (getNum l "startX", getNum l "endX")
         in Val $ FloatV $ (x1 + x0) / 2
    else error "GPI type must be line-like"

midpointY :: ConstCompFn
midpointY [GPI l] =
  if linelike l
    then let (y0, y1) = (getNum l "startY", getNum l "endY")
         in Val $ FloatV $ (y1 + y0) / 2
    else error "GPI type must be line-like"

average :: ConstCompFn
average [Val (FloatV x), Val (FloatV y)] =
  let res = (x + y) / 2
  in Val $ FloatV res
average [Val (ListV xs)] =
  let len' = if null xs then 1 else length xs -- avoid divide by 0
      res  = sum xs / (r2f len')
  in Val $ FloatV res

norm_ :: ConstCompFn
norm_ [Val (FloatV x), Val (FloatV y)] = Val $ FloatV $ norm [x, y]

-- Wrapper for interpolateFn
interpolate :: ConstCompFn
interpolate [Val (PtListV pts)] =
  let pathRes = interpolateFn pts 1.0
  in Val $ PathDataV [Open pathRes]
interpolate [Val (PtListV pts), Val (FloatV k)] =
  let pathRes = interpolateFn pts k
  in Val $ PathDataV [Open pathRes]

-- | Catmull-Rom spline interpolation algorithm
interpolateFn :: Autofloat a => [Pt2 a] -> a -> [Elem a]
interpolateFn pts k =
  let p0 = head pts
      chunks = repeat4 $ head pts : pts ++ [last pts]
      paths = map (chain k) chunks
      finalPath = Pt p0 : paths
  in finalPath
  where
    repeat4 xs = [take 4 . drop n $ xs | n <- [0 .. length xs - 4]]

chain :: Autofloat a => a -> [(a, a)] -> Elem a
chain k [(x0, y0), (x1, y1), (x2, y2), (x3, y3)] =
  let cp1x = x1 + (x2 - x0) / 6 * k
      cp1y = y1 + (y2 - y0) / 6 * k
      cp2x = x2 - (x3 - x1) / 6 * k
      cp2y = y2 - (y3 - y1) / 6 * k
  in CubicBez ((cp1x, cp1y), (cp2x, cp2y), (x2, y2))

sampleList2 :: [a] -> StdGen -> (a, StdGen)
sampleList2 list g =
  let (idx, g') = randomR (0, length list - 1) g
  in (list !! idx, g')

sampleList :: (Autofloat a) => [a] -> StdGen -> (a, StdGen)
sampleList list g =
  let (idx, g') = randomR (0, length list - 1) g
  in (list !! idx, g')

-- sample random element from domain of function (relation)
fromDomain :: CompFn
fromDomain [Val (PtListV path)] g =
  let (x, g') = sampleList (middle $ map fst path) g
           -- let x = fst $ path !! 1 in
  in (Val $ FloatV x, g')
  where
    middle = init . tail

-- lookup element in function (relation) by making a Map
applyFn :: ConstCompFn
applyFn [Val (PtListV path), Val (FloatV x)] =
  case M.lookup x (M.fromList path) of
    Just y  -> Val (FloatV y)
    Nothing -> error "x element does not exist in function"

-- TODO: remove the unused functions in the next four
midpointPathX :: ConstCompFn
midpointPathX [Val (PtListV path)] =
  let xs = map fst path
      res = (maximum xs + minimum xs) / 2
  in Val $ FloatV res

midpointPathY :: ConstCompFn
midpointPathY [Val (PtListV path)] =
  let ys = map snd path
      res = (maximum ys + minimum ys) / 2
  in Val $ FloatV res

sizePathX :: ConstCompFn
sizePathX [Val (PtListV path)] =
  let xs = map fst path
      res = maximum xs - minimum xs
  in Val $ FloatV res

sizePathY :: ConstCompFn
sizePathY [Val (PtListV path)] =
  let ys = map snd path
      res = maximum ys - minimum ys
  in Val $ FloatV res

-- Compute path for an integral's shape (under a function, above the interval on which the function is defined)
makeRegionPath :: ConstCompFn
makeRegionPath [GPI fn@("Curve", _), GPI intv@("Line", _)] =
  let pt1 = Pt $ getPoint "start" intv
      pt2 = Pt $ getPoint "end" intv
                   -- Assume the function is a single open path consisting of a Pt elem, followed by CubicBez elements
                   -- (i.e. produced by `interpolate` with parameter "open")
      curve =
        case (getPathData fn) !! 0 of
          Open elems -> elems
          Closed elems ->
            error "makeRegionPath not implemented for closed paths"
      path = Closed $ pt1 : curve ++ [pt2]
  in Val (PathDataV [path])
-- Make determinant region
makeRegionPath [GPI a1, GPI a2] =
  if not (linelike a1 && linelike a2)
    then error "expected two linelike GPIs"
    else let xs@[sx1, ex1, sx2, ex2] = getXs a1 ++ getXs a2
             ys@[sy1, ey1, sy2, ey2] = getYs a1 ++ getYs a2
                   -- Third coordinate is the vector addition, normalized for an origin that may not be (0, 0)
             regionPts =
               [ (sx1, sy1)
               , (ex1, ey1)
               , (ex1 + ex2 - sx1, ey1 + ey2 - sy1)
               , (ex2, ey2)
               ]
             path = Closed $ map Pt regionPts
         in Val (PathDataV [path])
  where
    getXs a = [getNum a "startX", getNum a "endX"]
    getYs a = [getNum a "startY", getNum a "endY"]

-- | Draws a filled region from domain to range with in-curved sides, assuming domain is above range
-- | Directionality: domain's right, then range's right, then range's left, then domain's left
-- TODO: when range's x is a lot smaller than the domain's x, or |range| << |domain|, the generated region crosses itself
-- You can see this by adjusting the interval size by *dragging the labels*
-- TODO: should account for thickness of domain and range
-- Assuming horizontal GPIs
sampleFunctionArea :: CompFn
sampleFunctionArea [x@(GPI domain), y@(GPI range)] g
                   -- Apply with default offsets
 = sampleFunctionArea [x, y, Val (FloatV 0.3), Val (FloatV 0.0)] g
sampleFunctionArea [GPI domain, GPI range, Val (FloatV xFrac), Val (FloatV yFrac)] g =
  if linelike domain && linelike range
    then let pt_tl = getPoint "start" domain
             pt_tr = getPoint "end" domain
             pt_br = getPoint "end" range
             pt_bl = getPoint "start" range
                        -- Compute dx (the x offset for the function's shape) as a fraction of width of the smaller interval
             width =
               min (abs (fst pt_tl - fst pt_tr)) (abs (fst pt_br - fst pt_bl))
             height = abs $ snd pt_bl - snd pt_tl
             dx = xFrac * width
             dy = yFrac * height
             x_offset = (dx, 0)
             y_offset = (0, dy)
             pt_midright = midpoint pt_tr pt_br -: x_offset +: y_offset
             pt_midleft = midpoint pt_bl pt_tl +: x_offset +: y_offset
             right_curve = interpolateFn [pt_tr, pt_midright, pt_br] 1.0
             left_curve = interpolateFn [pt_bl, pt_midleft, pt_tl] 1.0
                        -- TODO: not sure if this is right. do any points need to be included in the path?
             path =
               Closed $
               [Pt pt_tl, Pt pt_tr] ++
               right_curve ++ [Pt pt_br, Pt pt_bl] ++ left_curve
         in (Val $ PathDataV [path], g)
    else error "expected two linelike shapes"

-- Draw a curve from (x1, y1) to (x2, y2) with some point in the middle defining curvature
makeCurve :: CompFn
makeCurve [Val (FloatV x1), Val (FloatV y1), Val (FloatV x2), Val (FloatV y2), Val (FloatV dx), Val (FloatV dy)] g =
  let offset = (dx, dy)
      midpt = midpoint (x1, y1) (x2, y2) +: offset
      path = Open $ interpolateFn [(x1, y1), midpt, (x2, y2)] 1.0
  in (Val $ PathDataV [path], g)

-- Draw a rectangle via three points
mkRectangle :: ConstCompFn
mkRectangle [Val (FloatV x1), Val (FloatV y1), Val (FloatV x2), Val (FloatV y2), Val (FloatV x3), Val (FloatV y3), Val (FloatV x4), Val (FloatV y4)] =
  let path = Closed [Pt (x1, y1), Pt (x2, y2), Pt (x3, y3), Pt (x4, y4)]
  in Val $ PathDataV [path]

-- Draw a triangle as the closure of three lines (assuming they define a valid triangle, i.e. intersect exactly at their endpoints)
triangle :: ConstCompFn
triangle [Val (FloatV x1), Val (FloatV y1), Val (FloatV x2), Val (FloatV y2), Val (FloatV x3), Val (FloatV y3)] =
  let path = Closed [Pt (x1, y1), Pt (x2, y2), Pt (x3, y3)]
  in Val $ PathDataV [path]
triangle [GPI e1@("Line", _), GPI e2@("Line", _), GPI e3@("Line", _)]
         -- TODO: what's the convention on the ordering of the lines?
 =
  let (v1, v2) = (getPoint "start" e1, getPoint "end" e1)
      v3_candidates =
        [ getPoint "start" e2
        , getPoint "end" e2
        , getPoint "start" e3
        , getPoint "end" e3
        ]
      v3 = furthestFrom (v1, v2) v3_candidates
      path = Closed [Pt v1, Pt v2, Pt v3]
  in Val $ PathDataV [path] {- trace ("path: " ++ show path) $ -}
  where
    furthestFrom :: (Autofloat a) => (Pt2 a, Pt2 a) -> [Pt2 a] -> Pt2 a
    furthestFrom (p1, p2) pts =
      fst $
      maximumBy (\p1 p2 -> compare (snd p1) (snd p2)) $
      map (\p -> (p, dist p p1 + dist p p2)) pts

sharedP :: ConstCompFn
sharedP [Val (FloatV a), Val (FloatV b), Val (FloatV c), Val (FloatV d)] =
  let xs = nub [a, b, c, d]
      common =
        case xs of
          []   -> error "no shared points between segments"
          x:xs -> x
  in Val $ FloatV common

-- | Given points (q, p, r) that define a triangle (where `p` is the point of the right angle)
-- Centered at Q, project QP (the leg) onto QR (the side opposite the right angle) to give the location of the altitude, then decenter from Q
projectFn :: ConstCompFn
projectFn [Val (TupV q), Val (TupV p), Val (TupV r)] =
  let qp = p -: q
      qr = r -: q
      altitude = proj2 qr qp
      res = altitude +: q
  in Val $ TupV res

angleOf :: ConstCompFn
angleOf [GPI l@("Line", _), Val (FloatV originX), Val (FloatV originY)] =
  let origin = (originX, originY)
      (start, end) = (getPoint "start" l, getPoint "end" l)
      endpoint =
        if origin == start
          then end
          else start -- Pick the point that's not the origin
      (rayX, rayY) = endpoint -: origin
      angleRad = atan2 rayY rayX
      angle = (angleRad * 180) / pi
  in Val $ FloatV angle

perp :: Autofloat a => Pt2 a -> Pt2 a -> Pt2 a -> a -> Pt2 a
perp start end base len =
  let dir = normalize' $ start -: end -- Draw it the other way
      perpDir = (len *: (rot90 dir)) +: base
  in perpDir

perpX :: ConstCompFn
perpX [GPI l@("Line", _), Val (FloatV baseX), Val (FloatV baseY), Val (FloatV len)] =
  let (start, end) = (getPoint "start" l, getPoint "end" l)
  in Val $ FloatV $ fst $ perp start end (baseX, baseY) len

perpY :: ConstCompFn
perpY [GPI l@("Line", _), Val (FloatV baseX), Val (FloatV baseY), Val (FloatV len)] =
  let (start, end) = (getPoint "start" l, getPoint "end" l)
  in Val $ FloatV $ snd $ perp start end (baseX, baseY) len

-- Given two orthogonal segments that intersect at startR (or startL, should be the same point)
-- and a size, make three points that describe a perpendicular mark at the angle where the segments intersect.
perpPathFlat :: Autofloat a => a -> (Pt2 a, Pt2 a) -> (Pt2 a, Pt2 a) -> (Pt2 a, Pt2 a, Pt2 a)
perpPathFlat size (startR, endR) (startL, endL) =
  let dirR = normalize' $ endR -: startR
      dirL = normalize' $ endL -: startL
      ptL = startR +: (size *: dirL)
      ptR = startR +: (size *: dirR)
      ptLR = startR +: (size *: dirL) +: (size *: dirR)
  in (ptL, ptLR, ptR)

perpPath :: ConstCompFn

perpPath [Val (TupV q), Val (TupV p), Val (TupV r), Val (FloatV size)] = -- Euclidean
  let seg1 = (p, q)
      seg2 = (p, r)
      (ptL, ptLR, ptR) = perpPathFlat size seg1 seg2
      path = Closed $ [Pt ptL, Pt ptLR, Pt ptR, Pt p]
  in Val $ PathDataV [path]

perpPath [GPI r@("Line", _), GPI l@("Line", _), Val (TupV midpt), Val (FloatV size)] = -- Euclidean
  let seg1 = (getPoint "start" r, getPoint "end" r)
      seg2 = (getPoint "start" l, getPoint "end" l)
      (ptL, ptLR, ptR) = perpPathFlat size seg1 seg2
      path = Closed $ [Pt ptL, Pt ptLR, Pt ptR, Pt midpt]
  in Val $ PathDataV [path]

perpPath [Val (ListV p), Val (ListV q), Val (ListV tailv), Val (ListV headv), Val (FloatV arcLen)] = -- Spherical
  let (p', q') = (normalize p, normalize q)
             -- TODO: cache these calculations bc they're recomputed many times in Ray, Triangle, etc.
      (e1, e2) = (p', normalize (p' `cross` q')) -- e2 is normal to (e1, e3)
      e3 = normalize (e2 `cross` e1)
      local_normal_normal = normalize (tailv `cross` headv) -- The normal to the plane defined by the (headv, tailv) vectors, which is tangent to (p,q) at the point tailv
      pt_along_seg = circPtInPlane tailv local_normal_normal arcLen -- Start at the tail of the ray and move along the segment (pq) using its tangent
      pt_along_normal = circPtInPlane tailv e2 arcLen -- Start at the tail of the ray and move along the ray in the direction normal to (pq)
      n = 20
      arc_parallel_to_normal = slerp n 0.0 arcLen pt_along_seg e2 -- Move from the segment point in the direction normal to (pq)
      arc_parallel_to_seg =
        slerp n 0.0 arcLen pt_along_normal local_normal_normal -- Move from the ray point in the direction normal to the ray
             -- Note that the directions are chosen so that the directionality of the arcs match so they meet at a point
      perpPathPts = arc_parallel_to_normal ++ (tail . reverse) arc_parallel_to_seg -- Drop a point so they join better
      arc_pt_to_seg = slerpPts n tailv (perpPathPts !! 0)
      arc_ray_to_pt = slerpPts n (last perpPathPts) tailv
      perpPathSquare = arc_pt_to_seg ++ perpPathPts ++ arc_ray_to_pt
  in Val $ LListV perpPathSquare

-- NOTE: assumes that the curve has at least 3 points
tangentLine :: Autofloat a => a -> [Pt2 a] -> a -> (Pt2 a, Pt2 a)
tangentLine x ptList len =
  let i = fromMaybe 1 $ findIndex (\(a, _) -> abs (x - a) <= 1) ptList
      p0@(px, py) = ptList !! i
      p1 = nextPoint p0 $ drop (i - 1) ptList
      k = slope p0 p1
      dx = d / sqrt (1 + k ^ 2)
      dy = k * dx
      d = len / 2
  in ((px - dx, py - dy), (px + dx, py + dy))
        -- NOTE: instead of getting the immediate next point in the list, we search the rest of the list until a point that is numerically far enough from (x, y) is found, in order to compute the slope.
  where
    nextPoint (x, y) l =
      fromMaybe (error "tangentLine: cannot find next point") $
      find (\(x', y') -> abs (x - x') > epsd || abs (y - y') > epsd) l
    slope (x0, y0) (x1, y1) = (y1 - y0) / (x1 - x0)

tangentLineSX :: ConstCompFn
tangentLineSX [Val (PtListV curve), Val (FloatV x), Val (FloatV len)] =
  Val $ FloatV $ fst $ fst $ tangentLine x curve len

tangentLineSY :: ConstCompFn
tangentLineSY [Val (PtListV curve), Val (FloatV x), Val (FloatV len)] =
  Val $ FloatV $ snd $ fst $ tangentLine x curve len

tangentLineEX :: ConstCompFn
tangentLineEX [Val (PtListV curve), Val (FloatV x), Val (FloatV len)] =
  Val $ FloatV $ fst $ snd $ tangentLine x curve len

tangentLineEY :: ConstCompFn
tangentLineEY [Val (PtListV curve), Val (FloatV x), Val (FloatV len)] =
  Val $ FloatV $ snd $ snd $ tangentLine x curve len

polygonizeCurve :: ConstCompFn
polygonizeCurve [Val (IntV maxIter), Val (PathDataV curve)] =
  Val $ PtListV $ polygonizePath (fromIntegral maxIter) curve

bboxHeight :: ConstCompFn
bboxHeight [GPI a1@("Arrow", _), GPI a2@("Arrow", _)] =
  let ys@[y0, y1, y2, y3] = getYs a1 ++ getYs a2
      (ymin, ymax) = (minimum ys, maximum ys)
  in Val $ FloatV $ abs $ ymax - ymin
  where
    getYs a = [getNum a "startY", getNum a "endY"]

bboxWidth :: ConstCompFn
bboxWidth [GPI a1@("Arrow", _), GPI a2@("Arrow", _)] =
  let xs@[x0, x1, x2, x3] = getXs a1 ++ getXs a2
      (xmin, xmax) = (minimum xs, maximum xs)
  in Val $ FloatV $ abs $ xmax - xmin
  where
    getXs a = [getNum a "startX", getNum a "endX"]

bbox :: (Autofloat a) => Shape a -> Shape a -> [(a, a)]
bbox a1 a2 =
  if not (linelike a1 && linelike a2)
    then error "expected two linelike GPIs"
    else let xs@[x0, x1, x2, x3] = getXs a1 ++ getXs a2
             (xmin, xmax) = (minimum xs, maximum xs)
             ys@[y0, y1, y2, y3] = getYs a1 ++ getYs a2
             (ymin, ymax) = (minimum ys, maximum ys)
    -- Four bbox points in clockwise order (bottom left, bottom right, top right, top left)
         in [(xmin, ymin), (xmax, ymin), (xmax, ymax), (xmin, ymax)]
  where
    getXs a = [getNum a "startX", getNum a "endX"]
    getYs a = [getNum a "startY", getNum a "endY"]

bbox' :: ConstCompFn
bbox' [GPI a1, GPI a2] = Val $ PtListV $ bbox a2 a2

min' :: ConstCompFn
min' [Val (FloatV x), Val (FloatV y)] = Val $ FloatV $ min x y

max' :: ConstCompFn
max' [Val (FloatV x), Val (FloatV y)] = Val $ FloatV $ max x y

noop :: CompFn
noop [] g = (Val (StrV "TODO"), g)

-- Set the opacity to a given fraction of the value.
setOpacity :: ConstCompFn
setOpacity [Val (ColorV (RGBA r g b a)), Val (FloatV frac)] =
  Val $ ColorV (RGBA r g b (r2f frac * a))

sampleColor' :: CompFn
sampleColor' [Val (FloatV a), Val (StrV colorType)] g = 
             if colorType == "rgb" then
                 let (ColorV (RGBA r0 g0 b0 a0), g') = sampleColor g
                 in (Val $ ColorV $ RGBA r0 g0 b0 (r2f a), g')
             else if colorType == "hsv" then
                 let (h, g') = randomR (0, 360) g
                     s = 100
                     v = 80
                 in (Val $ ColorV $ HSVA h s v (r2f a), g')
             else error ("invalid color string: " ++ colorType)

sampleNum' :: CompFn
sampleNum' [Val (FloatV x), Val (FloatV y)] g = -- Sample in range
         let (res, g') = sampleFloatIn (r2f x, r2f y) g
         in (Val res, g')

sampleNum' [] g =
         let (res, g') = sampleFloatIn canvasDims g
         in (Val res, g')

-- Interpolate between the color and white
-- The alternative is to uniformly scale up the color and clamp when it hits 255,
-- but that changes the hue of the color.
-- https://stackoverflow.com/questions/141855/programmatically-lighten-a-color
scaleColor :: ConstCompFn
scaleColor [Val (ColorV (RGBA r g b a)), Val (FloatV frac)] =
  let c = r2f frac
      max_val = 1
      (r', g', b') = (lerp r 1 c, lerp g 1 c, lerp b 1 c)
  in Val $ ColorV (RGBA r' g' b' a)

blendColor :: ConstCompFn
blendColor [Val (ColorV (RGBA r0 g0 b0 a0)), Val (ColorV (RGBA r1 g1 b1 a1))] =
  -- Assuming both colors are at full opacity, returns a color at full opacity
  Val $ ColorV (RGBA ((r0 + r1)/2) ((g0 + g1)/2) ((b0 + b1)/2) 1.0)

----------
get' :: ConstCompFn
get' [Val (PtListV xs), Val (IntV i)] = Val $ TupV $ xs !! i
get' [Val (LListV xs), Val (IntV i)] = Val $ ListV $ xs !! i
get' [Val (ListV xs), Val (IntV i)] =
  let i' = (fromIntegral i) :: Int
  in if i' < 0 || i' >= length xs
       then error "out of bounds access in get'"
       else Val $ FloatV $ xs !! i'
get' [Val (TupV (x1, x2)), index] = get' [Val (ListV [x1, x2]), index]

projectVec :: Autofloat a => String -> Pt2 a -> Pt2 a -> a -> [a] -> [a] -> [a] -> a -> [a]
projectVec name hfov vfov r camera dir vec_math toScreen =
  let vec_camera = vec_math -. camera -- Camera at origin. TODO: rotate with dir
      [px, py, pz] = vec_camera
      vec_proj = (1 / pz) *. [px, py]
      vec_screen = toScreen *. vec_proj
      vec_proj_screen = vec_screen ++ [pz] -- TODO check denom 0. Also note z might be negative?
<<<<<<< HEAD
  in -- trace
       -- ("\n" ++ "name: " ++ name ++
       --  "\nvec_math: " ++ show vec_math ++
       --  "\n||vec_math||: " ++ show (norm vec_math) ++
       --  "\nvec_camera: " ++ show vec_camera ++
       --  "\nvec_proj: " ++ show vec_proj ++
       --  "\nvec_screen: " ++ show vec_screen ++ 
       --  "\nvec_proj_screen: " ++ show vec_proj_screen ++ "\n")
=======
  in 
    -- trace
      --  ("\n" ++ "name: " ++ name ++
      --   "\nvec_math: " ++ show vec_math ++
      --   "\n||vec_math||: " ++ show (norm vec_math) ++
      --   "\nvec_camera: " ++ show vec_camera ++
      --   "\nvec_proj: " ++ show vec_proj ++
      --   "\nvec_screen: " ++ show vec_screen ++ 
      --   "\nvec_proj_screen: " ++ show vec_proj_screen ++ "\n")
>>>>>>> 1405ae28
       vec_proj_screen

-- | For two points p, q, the easiest thing is to form an orthonormal basis e1=p, e2=(p x q)/|p x q|, e3=e2 x e1, then draw the arc as cos(t)e1 + sin(t)e3 for t between 0 and arccos(p . q) (Assuming p and q are unit)
slerp' :: ConstCompFn
slerp' [Val (ListV p), Val (ListV q), Val (IntV n)] = -- Assuming unit p, q?
   let pts = slerpPts (fromIntegral n) p q
   in Val $ LListV $ pts

-- TODO: how does this behave with negative numbers?
modSty :: ConstCompFn
modSty [Val (FloatV x), Val (FloatV m)] = Val $ FloatV $ (x `mod'` m) -- Floating mod

-- http://mathworld.wolfram.com/SphericalCoordinates.html
projectAndToScreen :: ConstCompFn
projectAndToScreen [Val (TupV hfov), Val (TupV vfov), Val (FloatV r), Val (ListV camera), Val (ListV dir), Val (ListV vec_math), Val (FloatV toScreen), Val (StrV name)] =
  Val $ ListV $ projectVec name hfov vfov r camera dir vec_math toScreen

projectAndToScreen_list :: ConstCompFn
projectAndToScreen_list [Val (TupV hfov), Val (TupV vfov), Val (FloatV r), Val (ListV camera), Val (ListV dir), Val (LListV spherePath), Val (FloatV toScreen), Val (StrV name)] =
  Val $
  PtListV $
  (map
     (\vmath ->
        let res = projectVec name hfov vfov r camera dir vmath toScreen
        in (res !! 0, res !! 1))
     spherePath)
     -- Discard z-coordinate for now

halfwayPoint' :: ConstCompFn -- Based off slerp'
halfwayPoint' [Val (ListV p), Val (ListV q)] =
  let (p', q') = (normalize p, normalize q)
      (e1, e2) = (p', normalize (p' `cross` q'))
      e3 = normalize (e2 `cross` e1)
      t = (angleBetweenRad p' q') / 2.0 -- Half the angle, or half the arc length
      r = circPtInPlane e1 e3 t
  in Val (ListV r)

normalOnSphere' :: ConstCompFn
normalOnSphere' [Val (ListV p), Val (ListV q), Val (ListV tailv), Val (FloatV arcLen)] =
  let normalv = normalize (p `cross` q)
      headv = circPtInPlane (normalize tailv) normalv arcLen -- Start at tailv (point on segment), move in normal direction by arcLen
  in Val (ListV headv)

arcPathEuclidean :: ConstCompFn
arcPathEuclidean [Val (ListV p), Val (ListV q), Val (ListV r), Val (FloatV radius), Val (StrV ptype)] = -- Radius is arc len
  let (v, w) = (q -. p, r -. p) -- Move to origin, create orthonormal basis, walk in plane, translate/scale back
      e1 = normalize v
      e2 = gramSchmidt e1 w
      res = transformPts p radius $ slerp 20 0 (angleBetweenRad v w) e1 e2
      res' = if ptype == "Closed" then p : res else res  -- Make a wedge
  in Val $ PtListV $ map tuplify2 res'

-- TODO: share some code between this and arcPathEuclidean?
angleBisectorEuclidean :: ConstCompFn
angleBisectorEuclidean [Val (ListV p), Val (ListV q), Val (ListV r), Val (FloatV radius)] =
  let (v, w) = (q -. p, r -. p) -- Move to origin, create orthonormal basis, walk in plane, translate/scale back
      e1 = normalize v
      e2 = gramSchmidt e1 w
      bis_pt = transformPt p radius $ circPtInPlane e1 e2 ((angleBetweenRad v w) / 2.0)
  in Val $ ListV bis_pt

-- Draw the arc on the sphere between the segment (pq) and the segment (pr) with some fixed radius
-- The angle between lines (pq, pr) is angle of the planes containing the great circles of the arcs
-- Find an orthonormal basis with the normal (n) of the sphere at a point, then the tangent vectors (t1, t2) of the plane at the point, where t1 is in the direction of one of the lines
-- t1 is found as `p - proj_q(p) |> normalize` (where p is the local origin and q is another point on the triangle)
-- Then draw the arc in the tangent plane from t1 to the angle, then translate it to the local origin
arcPath' :: ConstCompFn
arcPath' [Val (ListV p), Val (ListV q), Val (ListV r), Val (FloatV radius)] = -- Radius is arc len
  let normal = p
      (qp, rp) = (q -. p, r -. p)
      (qp_normal, rp_normal) = (q `cross` p, r `cross` p)
      theta = angleBetweenSigned normal qp_normal rp_normal -- The signed angle from qp normal to rp normal (in the tangent plane defined by `p`, where `p` is the normal that points outward from the sphere
      t1 = normalize (qp -. (proj normal qp)) -- tangent in qp direction
      t2 = t1 `cross` normal
      n = 20
      -- starts at qp segment (from q to r). Why does this arc lie on the sphere?
      arcPoints_qr = transformPts p radius $ slerp n 0 theta t1 t2
      -- Geodesic from p in the direction of q
      arcLeg_pq = slerpPts n p (arcPoints_qr !! 0)
      -- Geodesic from p in the direction of r
      arcLeg_rp = slerpPts n (last arcPoints_qr) p
      arcWedgePath = arcLeg_pq ++ arcPoints_qr ++ arcLeg_rp
  in Val $ LListV arcWedgePath

transformPt :: Autofloat a => [a] -> a -> [a] -> [a]
transformPt origin r p = ((origin +.) . (r *.)) p

transformPts :: Autofloat a => [a] -> a -> [[a]] -> [[a]]
transformPts origin radius pts = map ((origin +.) . (radius *.)) pts

-- TODO: share some code betwen this and arcPath'?
angleBisector' :: ConstCompFn
angleBisector' [Val (ListV p), Val (ListV q), Val (ListV r), Val (FloatV radius)] = -- Radius is arc len
  let normal = p
      (qp, rp) = (q -. p, r -. p)
      (qp_normal, rp_normal) = (q `cross` p, r `cross` p)
      theta = (angleBetweenSigned normal qp_normal rp_normal) / 2.0
      t1 = normalize (qp -. (proj normal qp)) -- tangent in qp direction
      t2 = t1 `cross` normal
      pt_origin = (p +.) $ (radius *.) $ circPtInPlane t1 t2 theta -- starts at qp segment
  in Val $ ListV pt_origin

scaleLinear' :: ConstCompFn
scaleLinear' [Val (FloatV x), Val (TupV range), Val (TupV range')] =
  Val $ FloatV $ scaleLinear x range range'

pathFromPoints :: ConstCompFn
pathFromPoints [Val (PtListV pts)] =
  let path = Open $ map Pt pts
  in Val $ PathDataV [path]

polygonFromPoints :: ConstCompFn
polygonFromPoints [Val (PtListV pts)] =
  let path = Closed $ map Pt pts
  in Val $ PathDataV [path]

joinPath :: ConstCompFn
joinPath [Val (PtListV pq), Val (PtListV qr), Val (PtListV rp)] =
  let path = Closed $ map Pt $ pq ++ qr ++ rp
  in Val $ PathDataV [path]

dotFn :: ConstCompFn
dotFn [Val (TupV u), Val (TupV v)] = Val $ FloatV $ u `dotv` v

angleFn :: ConstCompFn
angleFn [Val (TupV (v1, v2))] = Val $ FloatV $ atan2 v2 v1

-- TODO: yeah... get rid of this function
makePalette :: ConstCompFn
makePalette [Val (ColorV c1), Val (ColorV c2), Val (ColorV c3)] = 
        Val $ PaletteV [c1, c2, c3]

makePalette [Val (ColorV c1), Val (ColorV c2), Val (ColorV c3), Val (ColorV c4)] = 
        Val $ PaletteV [c1, c2, c3, c4]

-- TODO: only works for color lists right now
sampleUniformFn :: CompFn
-- sampleUniformFn [Val (ListV xs)] g = 
--                 let (v, g') = sampleList2 xs g
--                 in (Val $ v, g')

sampleUniformFn [Val (PaletteV xs)] g = 
                let (v, g') = sampleList2 xs g
                in (Val $ ColorV v, g')

-- Given a side of the square (p,q), calculate the exterior side of the square (r,s) (TODO: on the "outside" of the triangle)
squareAtFn :: ConstCompFn
squareAtFn [Val (TupV p), Val (TupV q)] = 
  let v1 = q -: p
      v2 = rot90 v1
      v3 = rot90 v2
      r = q +: v2
      s = r +: v3
      pts = [p, q, r, s]
  in Val $ PtListV pts

-- Given a third point (`r` of the triangle), rotate in direction so the square doesn't overlap with the triangle
-- TODO: combine with the above
squareAtFn [Val (TupV p), Val (TupV q), Val (TupV triPt)] = 
  let sgnRes = crossSgn (triPt -: q) (p -: q)
      rotDir = if sgnRes < 0 then rot90 else rotNeg90
      v1 = q -: p
      v2 = rotDir v1
      v3 = rotDir v2
      r = q +: v2
      s = r +: v3
      pts = [p, q, r, s]
  in Val $ PtListV pts

-- | Hyperbolic functions

calcZ' :: Autofloat a => a -> a -> a
calcZ' x y = sqrt (1 + x * x + y * y) -- For x^2 + y^2 - z^2 = -1, just take the positive solution for z

toDisk' :: Autofloat a => [a] -> [a]
toDisk' [x, y, z] = [x / (z + 1), y / (z + 1)]

diskToScreen' :: Autofloat a => a -> [a] -> [a]
diskToScreen' toScreen v = map (* toScreen) v

toDisk :: ConstCompFn -- Project to Poincare disk
toDisk [Val (ListV v)] = Val $ ListV $ toDisk' v

calcZ :: ConstCompFn
calcZ [Val (FloatV x), Val (FloatV y)] = Val $ FloatV $ calcZ' x y

-- For x^2 + y^2 + z^2 = 1, but make sure `z` is negative (so it's on the visible side, closer to the camera) and the `abs` to make sure it doesn't go out of bounds
calcZSphere :: ConstCompFn
calcZSphere [Val (FloatV x), Val (FloatV y), Val (FloatV r)] = 
            -- Val $ FloatV $ -1.0 * sqrt (abs(1 - x * x - y * y)) 
            let (x', y') = if (x * x + y * y) > (r * r)
                           then r *: normalize' (x, y)
                           else (x, y)
                inner = 1 - x' * x' - y' * y' + epsd
                z' = -1.0 * sqrt inner
            in Val $ ListV $ 
               -- trace 
               --       ("sqrt inner: " ++ show inner
               --        ++ "\nsqrt z': " ++ show z'
               --        ++ "\nvec: " ++ show [x', y', z']
               --        ++ "\nnorm: " ++ show (norm [x', y', z']))
               [x', y', z']

diskToScreen :: ConstCompFn
diskToScreen [Val (ListV v), Val (FloatV toScreen)] =
             Val $ ListV $ diskToScreen' toScreen v

-- Denote the Lorenz inner product x1y1 + x2y2 - x3y3 as <x, y>L.
-- Assuming a and b lie on the hyperboloid (x^2 + y^2 - z^2 = -1, z > 0)
-- For a vector v on the hyperboloid, <v, v>L = -1
-- If we start with two vectors a, b on the hyperboloid,
-- then we find an orthonormal basis for the plane that they span by using Gram-Schmidt:
-- e1 = a
-- e2 = normalize(b + <a, b>L * a)
-- (note the sign change: b + proj_a(b), NOT -)
-- e2 is the unit tangent vector at a in the direction of b. (This is a general method for finding that tangent vector)
-- (See the picture on the blackboard)
-- Then we walk starting at a to b, using e1 cosh d + e2 sinh d, where d is the hyperbolic distance between a and b
slerpHyp :: ConstCompFn
slerpHyp [Val (ListV a), Val (ListV b), Val (IntV n)] =
         let e1 = a
             e2 = gramSchmidtHyp e1 b
             d = hypDist a b
             pts = hlerp (fromIntegral n) 0.0 d e1 e2
         in Val $ LListV $
         -- trace
         -- ("\n(a, b, d): " ++ show (a, b, d) ++ "\npts: " ++ show pts ++
         --  "\n(e1, e2): " ++ show (e1, e2))
         -- "\ndot results: " ++ -- show [ei `dotL` ej | ei <- [e1, e2, e3], ej <- [e1, e2, e3]] ++
         pts

toDiskAndScreen' :: Autofloat a => a -> [a] -> (a,a)
toDiskAndScreen' c pt = tuplify2 $ diskToScreen' c $ toDisk' pt

ptToDiskAndScreen :: ConstCompFn
ptToDiskAndScreen [Val (ListV pt), Val (FloatV c)] =
   Val $ PtV $ toDiskAndScreen' c pt

pathToDiskAndScreen' :: Autofloat a => [[a]] -> a -> [(a,a)]
pathToDiskAndScreen' hypPath c = map (toDiskAndScreen' c) hypPath

pathToDiskAndScreen :: ConstCompFn
pathToDiskAndScreen [Val (LListV hypPath), Val (FloatV c)] =
   Val $ PtListV $ pathToDiskAndScreen' hypPath c

halfwayPointHyp :: ConstCompFn
halfwayPointHyp [Val (ListV a), Val (ListV b)] =
         let e1 = a
             e2 = gramSchmidtHyp e1 b
             d = (hypDist a b) / 2.0 -- Walk halfway along segment
             pt = hypPtInPlane e1 e2 d
         in Val $ ListV $ pt

normalOnHyp :: ConstCompFn
normalOnHyp [Val (ListV p), Val (ListV q), Val (ListV tailv), Val (FloatV arcLen)] =
            let normalv = normalizeLor (p `crossLor` q) -- or q x p?
                headv = hypPtInPlane tailv normalv arcLen
            in Val $ ListV headv

-- Given 3 vectors (p,q,r) on the hyperboloid, for the arc from QP to RP with arc len arcLen,
-- Find the tangent vectors tq, and tr, as well as an orthonormal basis at p, where the tangent plane at e is (e1,e2)
-- And the arc angle is theta
tangentsAndBasis :: Autofloat a => [a] -> [a] -> [a] -> a -> ([a], [a], [a], [a], [a], a)
tangentsAndBasis p q r arcLen =
  -- TODO: do these still work if p,q,r are on "different sides" of the hyperboloid? Or the sphere?
  let -- Find the tangent vector tq at p in the direction of q
      tq = gramSchmidtHyp p q
      -- Find the tangent vector tr at p in the direction of r
      tr = gramSchmidtHyp p r
      -- NOTE: these vectors don't have Lorenz norm -1. They are not "time-like vectors, i.e. does not describe a point of the hyperbolic plane"

      -- Note: measuring the angle between tq and tr doesn't seem to work.
      -- Not clear whether to use Lorentz or classical angle, signed angle or not, whether the Lorentz angle is the hyp length

      -- https://en.wikipedia.org/wiki/Hyperbolic_law_of_cosines#Hyperbolic_law_of_cosines
      -- B and C are the legs of the arc on the triangle (they should be equidistant from A)
      ptA = p
      ptB = hypPtInPlane p tq arcLen
      ptC = hypPtInPlane p tr arcLen
      lenAB = arcLen
      lenAC = arcLen
      lenBC = hypDist ptB ptC
      theta = acos ((-cosh(lenBC) + cosh(lenAC) * cosh(lenAB)) / (sinh(lenAC) * sinh(lenAB)))
      -- TODO: Is the sign right? Do we need to do numeric stuff if any of these goes out of range for acos, cosh, sinh, (/)??
      -- theta = 2 * pi -- Test drawing a circle

      -- Find the orthonormal vectors (e1, e2) spanning the tangent plane at p, where e1 starts at q
      e1 = tq
      -- e2 = gramSchmidtHyp tq tr -- This doesn't seem to produce an orthogonal vector. Not sure why.
      e3 = normalizeLor (tq `crossLor` tr) -- normal vector
      e2 = normalizeLor (tq `crossLor` e3)
      res = (tq, tr, e1, e2, e3, theta) in
  -- trace ("\n(p, q, r, arcLen): " ++ show (p, q, r, arcLen) ++
  --         "\n(ptA, ptB, ptC): " ++ show (ptA, ptB, ptC) ++
  --         "\n(lenAC, lenBC, lenAB): " ++ show (lenAC, lenBC, lenAB) ++
  --        "\n(tq, tr, e1, e2, e3, theta): " ++ show res)
   res

-- Angle where P is the central point (qpr or rpq), moving from q to r
-- Including the paths to the arc endpoints so we can draw a wedge
arcPathHyp :: ConstCompFn
arcPathHyp [Val (ListV p), Val (ListV q), Val (ListV r), Val (FloatV arcLen)] =
  let (tq, tr, e1, e2, e3, theta) = tangentsAndBasis p q r arcLen
      -- Draw the arc centered at p, with radius arcLen, from q to p
      -- This works by drawing a circle in the tangent plane by varying theta
      dtheta = 0.02
      thetas = if theta > 0 then takeWhile (<= theta) $ iterate (+ dtheta) 0
               else takeWhile (>= theta) $ iterate ((-) dtheta) 0 -- TODO: nicer way to do this?
               -- Equivalent to [0, dtheta .. theta] but we don't have Enum a
      -- Each point on the circle corresponds to a tangent direction e at p
      in if null thetas then trace "WARNING: empty thetas" $ Val $ LListV [] -- if theta goes NaN
         else let tangentVecs = map (circPtInPlane e1 e2) thetas
                  -- And then you just walk in that direction from p along the hyperbolic geodesic
                  -- And connect up all those geodesic points to yield an arc on the hyperboloid
                  -- From (arclen along q) to (arclen along r)
                  arcPoints_qr = map (\tangentVec -> hypPtInPlane p tangentVec arcLen) tangentVecs
                  -- Geodesic from p in the direction of q
                  arcLeg_pq = hFromTo p (arcPoints_qr !! 0)
                  -- Geodesic from p in the direction of r
                  arcLeg_rp = hFromTo (last arcPoints_qr) p
                  arcWedgePath = arcLeg_pq ++ arcPoints_qr ++ arcLeg_rp
                  -- NOTE: we include p (which doesn't lie on the arc path) so we can draw a filled arc mark
              in Val $ LListV $
                 -- trace ("\n(p, q, r): " ++ show (p, q, r) ++
                 --       "\n(|p|^2, |q|^2, |r|^2): " ++ show (normsqLor p, normsqLor q, normsqLor r) ++
                 --       "\n(tq, tr): " ++ show (tq,tr) ++
                 --       "\n(|tq|^2, |tr|^2): " ++ show (normsqLor tq, normsqLor tr) ++
                 --       "\n(tq dotLor tr): " ++ show (tq `dotLor` tr) ++
                 --       "\ndot results: " ++ show [ei `dotLor` ej | ei <- [e1, e2, e3], ej <- [e1, e2, e3]] ++
                 --        "\ntheta: " ++ show theta ++
                 --        "\n(e1, e2): " ++ show (e1,e2) ++
                 --        "\n\nthetas: " ++ show thetas ++
                 --        "\n\ntangentVecs: " ++ show tangentVecs ++
                 --        "\n\narcPoints: " ++ show arcPoints_qr ++
                 --        "\n\narcWedgePath: " ++ show arcWedgePath)
                 arcWedgePath

-- Angle where P is the central point (qpr or rpq)
-- For angle QPR, calculate that angle,
-- move along a circle in the tangent plane at P to find the tangent vector at the angle bisector,
-- then move along the hyperbolic geodesic along the tangent vector by arcLen to find the point whose ray bisects the angle.
-- See arcPathHyp for more about how this works
angleBisectorHyp :: ConstCompFn
angleBisectorHyp [Val (ListV p), Val (ListV q), Val (ListV r), Val (FloatV arcLen)] =
    let (tq, tr, e1, e2, e3, theta) = tangentsAndBasis p q r arcLen
        angle = theta / 2.0
        tangentVec = circPtInPlane e1 e2 angle
        rayHead = hypPtInPlane p tangentVec arcLen
    in Val $ ListV rayHead

-- Conclusion: this isn't quite able to draw a square on the hyperboloid. Not sure why.

-- {p,q} is the segment that ray {tailv, headv} bisects (the head sticks out). Draw the mark with length arcLen
perpPathHyp_old :: ConstCompFn
perpPathHyp_old [Val (ListV p), Val (ListV q), Val (ListV tailv), Val (ListV headv), Val (FloatV arcLen)] =
  let (a, b, c) = (headv, tailv, p) -- the angle ABC that is a right angle
      (tq, tr, e1, e2, e3, theta) = tangentsAndBasis a b c arcLen
      -- TODO: do we want to draw this ON the hyperboloid? How would you draw a right angle on it?
      -- Could we use two geodesics?
      -- Walk along BA toward A
      pt_BA = hwalk b a arcLen
      -- Walk the same length along BC toward C
      pt_BC = hwalk b c arcLen
      -- If the angles are actually perpendicular, you should be able to turn 90deg at one, and 90deg at the other, and meet at the same point, which is a right angle. Is that true on a hyperboloid? Well, it has to be true in the projection, if the Poincare disk is really conformal

      pt_BA_n = normalizeLor (b `cross` a) -- TODO: check these `n`s point in right direction
      pt_BC_n = normalizeLor (c `cross` b)

      corner_BA = hypPtInPlane pt_BA pt_BA_n arcLen -- Not used
      corner_BC = hypPtInPlane pt_BC pt_BC_n arcLen -- This should be the same as corner_BA

      -- Draw geodesics out of both normal directions. But we don't know when they intersect, so just use a longer arcLen.
      n = 100
      corner_BA_path = hlerp (fromIntegral n) 0.0 (arcLen) pt_BA pt_BA_n
      corner_BC_path = hlerp (fromIntegral n) 0.0 (arcLen) pt_BC pt_BC_n

      -- TODO: we could draw the geodesics (not just the straight lines), but it seems like they don't actually meet at the same corner?
      -- path = [pt_BA, corner_BA, corner_BC, pt_BC]
      path = pt_BA : corner_BA_path ++ (reverse corner_BC_path) ++ [pt_BC]

  in Val $ LListV $
     -- trace ("\n[pt_BA, corner_BA, corner_BC, pt_BC]: \n" ++ show path)
     path

-- {p,q} is the segment that ray {tailv, headv} bisects (the head sticks out). Draw the mark with length arcLen
-- Note this is *already* in screen space!
perpPathHyp :: ConstCompFn
perpPathHyp [Val (ListV p), Val (ListV q), Val (ListV tailv), Val (ListV headv), Val (FloatV arcLen), Val (FloatV hypArcLen), Val (FloatV toScreen)] =

  let (a, b, c) = (headv, tailv, p) -- the angle ABC that is a right angle
      -- Walk along BA toward A
      pt_BA = hwalk b a hypArcLen
      -- Walk the same length along BC toward C
      pt_BC = hwalk b c hypArcLen

      -- Draw the perpendicular mark in *screen space*
      (b', pt_BA', pt_BC') = app3 (toDiskAndScreen' toScreen) (b, pt_BA, pt_BC)

      -- Constuct a square with side len |first path_BA - last path_BA| whose corner is diagonal from B in the BA*BC direction
      -- TODO: the segments aren't quite orthogonal, so this doesn't quite work; ptL and ptR don't quite lie on the geodesics
      seg1 = (b', pt_BA')
      seg2 = (b', pt_BC')
      (ptL, ptLR, ptR) = perpPathFlat arcLen seg1 seg2 -- Note we use the screenspace length (arcLen) not the hypArcLen

  in Val $ PtListV [ptL, ptLR, ptR, b'] -- b' so the path can be closed
     -- [pt_BA', ptLR, pt_BC']

angleMark :: Autofloat a => (a, a) -> (a, a) -> a -> ((a, a), (a, a))
angleMark root arcPt len =
          let dir   = (len / 2) *: (normalize' $ arcPt -: root)
              botPt = arcPt -: dir
              topPt = arcPt +: dir
          in (botPt, topPt)

-- Make a mark along the straight line (in Euclidean space) from commonPt to bisector
makeBisectorMark :: ConstCompFn
makeBisectorMark [Val (ListV bis), Val (ListV commonPt), Val (FloatV markLen)] =
  let (botPt, topPt) = angleMark (tuplify2 commonPt) (tuplify2 bis) markLen
      path = Open $ map Pt [botPt, topPt]
  in Val $ PathDataV [path]

concat :: ConstCompFn
concat strs = toVal $ concatMap rawString strs
  where 
    rawString (Val (StrV s)) = s
    toVal s = Val $ StrV s

--------------------------------------------------------------------------------
-- Objective Functions
-- TODO: this should take into account the boundaries / thicknesses of all the objects
near :: ObjFn
near [GPI o, Val (FloatV x), Val (FloatV y)] = distsq (getX o, getY o) (x, y)
near [GPI o1, GPI o2] = distsq (getX o1, getY o1) (getX o2, getY o2)
near [GPI o1, GPI o2, Val (FloatV offset)] =
  let res = distsq (getX o1, getY o1) (getX o2, getY o2) - offset ^ 2 in
  {- trace ("\n\nEnergy: " ++ show res ++
        "\nShapes: " ++ show (o1, o2)) -} res
near [GPI img@("Image", _), GPI lab@("Text", _), Val (FloatV xoff), Val (FloatV yoff)] =
  let center = (getX img, getY img)
      offset = (xoff, yoff)
  in distsq (getX lab, getY lab) (center `plus2` offset)
  where
    plus2 (a, b) (c, d) = (a + c, b + d)

center :: ObjFn
center [GPI o] = tr "center: " $ distsq (getX o, getY o) (0, 0)

centerX :: ObjFn
centerX [Val (FloatV x)] = tr "centerX" $ x ^ 2

-- | 'sameCenter' encourages two objects to center at the same point
sameCenter :: ObjFn
sameCenter [GPI a, GPI b] = (getX a - getX b) ^ 2 + (getY a - getY b) ^ 2

centerLabel :: ObjFn
centerLabel [a, b, Val (FloatV w)] = w * centerLabel [a, b] -- TODO factor out
-- TODO revert
-- centerLabel [GPI curve, GPI text]
--     | curve `is` "Curve" && text `is` "Text" =
--         let ((lx, ly), (rx, ry)) = bezierBbox curve
--             (xmargin, ymargin) = (-10, 30)
--             midbez = ((lx + rx) / 2 + xmargin, (ly + ry) / 2 + ymargin) in
--         distsq midbez (getX text, getY text)
centerLabel [GPI p, GPI l]
  | p `is` "AnchorPoint" && l `is` "Text" =
    let [px, py, lx, ly] = [getX p, getY p, getX l, getY l]
    in (px + 10 - lx) ^ 2 + (py + 20 - ly) ^ 2 -- Top right from the point
-- -- TODO: depends on orientation of arrow
centerLabel [GPI arr, GPI text]
  | ((arr `is` "Arrow") || (arr `is` "Line")) && text `is` "Text" =
    let (sx, sy, ex, ey) =
          ( getNum arr "startX"
          , getNum arr "startY"
          , getNum arr "endX"
          , getNum arr "endY")
        (mx, my) = midpoint (sx, sy) (ex, ey)
        (lx, ly) = (getX text, getY text)
    in (mx - lx) ^ 2 + (my + 1.1 * getNum text "h" - ly) ^ 2 -- Top right from the point
centerLabel [a, b] = sameCenter [a, b]
                -- (mx - lx)^2 + (my + 1.1 * hl' l - ly)^2 -- Top right from the point

-- centerLabel [CB' a, L' l] [mag] = -- use the float input?
--                 let (sx, sy, ex, ey) = (startx' a, starty' a, endx' a, endy' a)
--                     (mx, my) = midpoint (sx, sy) (ex, ey)
--                     (lx, ly) = (xl' l, yl' l) in
-- | `centerArrow` positions an arrow between two objects, with some spacing
centerArrow :: ObjFn
centerArrow [GPI arr@("Arrow", _), GPI sq1@("Square", _), GPI sq2@("Square", _)] =
  _centerArrow
    arr
    [getX sq1, getY sq1]
    [getX sq2, getY sq2]
    [ spacing + (halfDiagonal . flip getNum "side") sq1
    , negate $ spacing + (halfDiagonal . flip getNum "side") sq2
    ]
centerArrow [GPI arr@("Arrow", _), GPI sq@("Square", _), GPI circ@("Circle", _)] =
  _centerArrow
    arr
    [getX sq, getY sq]
    [getX circ, getY circ]
    [ spacing + (halfDiagonal . flip getNum "side") sq
    , negate $ spacing + getNum circ "radius"
    ]
centerArrow [GPI arr@("Arrow", _), GPI circ@("Circle", _), GPI sq@("Square", _)] =
  _centerArrow
    arr
    [getX circ, getY circ]
    [getX sq, getY sq]
    [ spacing + getNum circ "radius"
    , negate $ spacing + (halfDiagonal . flip getNum "side") sq
    ]
centerArrow [GPI arr@("Arrow", _), GPI circ1@("Circle", _), GPI circ2@("Circle", _)] =
  _centerArrow
    arr
    [getX circ1, getY circ1]
    [getX circ2, getY circ2]
    [spacing * getNum circ1 "r", negate $ spacing * getNum circ2 "r"]
centerArrow [GPI arr@("Arrow", _), GPI ell1@("Ellipse", _), GPI ell2@("Ellipse", _)] =
  _centerArrow
    arr
    [getX ell1, getY ell1]
    [getX ell2, getY ell2]
    [spacing * getNum ell1 "radius1", negate $ spacing * getNum ell2 "radius2"]
                -- FIXME: inaccurate, only works for horizontal cases
centerArrow [GPI arr@("Arrow", _), GPI pt1@("AnchorPoint", _), GPI pt2@("AnchorPoint", _)] =
  _centerArrow
    arr
    [getX pt1, getY pt1]
    [getX pt2, getY pt2]
    [spacing * 2 * r2f ptRadius, negate $ spacing * 2 * r2f ptRadius]
                -- FIXME: anchor points have no radius
centerArrow [GPI arr@("Arrow", _), GPI text1@("Text", _), GPI text2@("Text", _)] =
  _centerArrow
    arr
    [getX text1, getY text1]
    [getX text2, getY text2]
    [spacing * getNum text1 "h", negate $ 2 * spacing * getNum text2 "h"]
centerArrow [GPI arr@("Arrow", _), GPI text@("Text", _), GPI circ@("Circle", _)] =
  _centerArrow
    arr
    [getX text, getY text]
    [getX circ, getY circ]
    [1.5 * getNum text "w", negate $ spacing * getNum circ "radius"]

spacing :: (Autofloat a) => a
spacing = 1.1 -- TODO: arbitrary

_centerArrow :: Autofloat a => Shape a -> [a] -> [a] -> [a] -> a
_centerArrow arr@("Arrow", _) s1@[x1, y1] s2@[x2, y2] [o1, o2] =
  let vec = [x2 - x1, y2 - y1] -- direction the arrow should point to
      dir = normalize vec
      [sx, sy, ex, ey] =
        if norm vec > o1 + abs o2
          then (s1 +. o1 *. dir) ++ (s2 +. o2 *. dir)
          else s1 ++ s2
      [fromx, fromy, tox, toy] =
        [ getNum arr "startX"
        , getNum arr "startY"
        , getNum arr "endX"
        , getNum arr "endY"
        ]
  in (fromx - sx) ^ 2 + (fromy - sy) ^ 2 + (tox - ex) ^ 2 + (toy - ey) ^ 2

repelPt :: Autofloat a => a -> Pt2 a -> Pt2 a -> a
repelPt c a b = c / (distsq a b + epsd)

-- | 'repel' exert an repelling force between objects
-- TODO: temporarily written in a generic way
-- Note: repel's energies are quite small so the function is scaled by repelWeight before being applied
repel :: ObjFn

-- TODO: factor line & arrow together OR account for the arrowhead

repel [GPI line@("Arrow", _), GPI a, Val (FloatV weight)] =
  let (sx, sy, ex, ey) = linePts line
      objCenter = (getX a, getY a)
      numSamples = 15
      lineSamplePts = sampleS numSamples ((sx, sy), (ex, ey))
      allForces = sum $ map (repelPt weight objCenter) lineSamplePts
      res = weight * allForces
  in {- trace ("numPoints: " ++ show (length lineSamplePts)) -} res

-- Repel an object and a line by summing repel forces over the (sampled) body of the line
repel [GPI line@("Line", _), GPI a, Val (FloatV weight)] =
  let (sx, sy, ex, ey) = linePts line
      objCenter = (getX a, getY a)
      numSamples = 15
      lineSamplePts = sampleS numSamples ((sx, sy), (ex, ey))
      allForces = sum $ map (repelPt weight objCenter) lineSamplePts
      res = weight * allForces
  in {- trace ("numPoints: " ++ show (length lineSamplePts)) -} res

repel [Val (FloatV x), Val (FloatV y)] = 1 / ((x-y)*(x-y) + epsd)

repel [Val (FloatV x), Val (FloatV y), Val (FloatV weight)] = weight / ((x-y)*(x-y) + epsd)

repel [Val (FloatV u), Val (FloatV v), Val(FloatV weight), Val (StrV "angle")] = 
           let duv = angleDist u v
           in weight / (duv * duv + epsd)

-- Repel an object and a curve by summing repel forces over the (subsampled) body of the surve
repel [GPI curve@("Curve", _), GPI a, Val (FloatV weight)] =
  let curvePts = subsampleEvery sampleNum $ polyPts $ getPolygon curve
      objCenter = (getX a, getY a)
      allForces = sum $ map (repelPt weight objCenter) curvePts
      res = weight * allForces
  in {- trace ("numPoints: " ++ show (length curvePts)) -}
     res
  where sampleNum = 3

repel [Val (TupV x), Val (TupV y)] = 1 / (distsq x y + epsd)
repel [GPI a, GPI b] = 1 / (distsq (getX a, getY a) (getX b, getY b) + epsd)
repel [GPI a, GPI b, Val (FloatV weight)] =
  weight / (distsq (getX a, getY a) (getX b, getY b) + epsd)
    -- trace ("REPEL: " ++ show a ++ "\n" ++ show b ++ "\n" ++ show res) res

-- repel [C' c, S' d] [] = 1 / distsq (xc' c, yc' c) (xs' d, ys' d) - r' c - side' d + epsd
-- repel [S' c, C' d] [] = 1 / distsq (xc' d, yc' d) (xs' c, ys' c) - r' d - side' c + epsd
-- repel [P' c, P' d] [] = if c == d then 0 else 1 / distsq (xp' c, yp' c) (xp' d, yp' d) - 2 * r2f ptRadius + epsd
-- repel [L' c, L' d] [] = if c == d then 0 else 1 / distsq (xl' c, yl' c) (xl' d, yl' d)
-- repel [L' c, C' d] [] = 1 / distsq (xl' c, yl' c) (xc' d, yc' d)
-- repel [C' c, L' d] [] = 1 / distsq (xc' c, yc' c) (xl' d, yl' d)
-- repel [L' c, S' d] [] = 1 / distsq (xl' c, yl' c) (xs' d, ys' d)
-- repel [S' c, L' d] [] = 1 / distsq (xs' c, ys' c) (xl' d, yl' d)
-- repel [A' c, L' d] [] = repel' (startx' c, starty' c) (xl' d, yl' d) +
--         repel' (endx' c, endy' c) (xl' d, yl' d)
-- repel [A' c, C' d] [] = repel' (startx' c, starty' c) (xc' d, yc' d) +
--         repel' (endx' c, endy' c) (xc' d, yc' d)
-- repel [IM' c, IM' d] [] = 1 / (distsq (xim' c, yim' c) (xim' d, yim' d) + epsd) - sizeXim' c - sizeXim' d --TODO Lily check this math is correct
-- repel [a, b] [] = if a == b then 0 else 1 / (distsq (getX a, getY a) (getX b, getY b) )
topRightOf :: ObjFn
topRightOf [GPI l@("Text", _), GPI s@("Square", _)] =
  dist
    (getX l, getY l)
    (getX s + 0.5 * getNum s "side", getY s + 0.5 * getNum s "side")
topRightOf [GPI l@("Text", _), GPI s@("Rectangle", _)] =
  dist
    (getX l, getY l)
    (getX s + 0.5 * getNum s "sizeX", getY s + 0.5 * getNum s "sizeY")

topLeftOf :: ObjFn
topLeftOf [GPI l@("Text", _), GPI s@("Square", _)] =
  dist
    (getX l, getY l)
    (getX s - 0.5 * getNum s "side", getY s - 0.5 * getNum s "side")
topLeftOf [GPI l@("Text", _), GPI s@("Rectangle", _)] =
  dist
    (getX l, getY l)
    (getX s - 0.5 * getNum s "sizeX", getY s - 0.5 * getNum s "sizeY")

nearHead :: ObjFn
nearHead [GPI l, GPI lab@("Text", _), Val (FloatV xoff), Val (FloatV yoff)] =
  if linelike l
    then let end = (getNum l "endX", getNum l "endY")
             offset = (xoff, yoff)
         in distsq (getX lab, getY lab) (end `plus2` offset)
    else error "GPI type for nearHead must be line-like"
  where
    plus2 (a, b) (c, d) = (a + c, b + d)

nearEndVert :: ObjFn
-- expects a vertical line
nearEndVert [GPI line@("Line", _), GPI lab@("Text", _)] =
  let (sx, sy, ex, ey) = linePts line
  in let bottompt =
           if sy < ey
             then (sx, sy)
             else (ex, ey)
     in let yoffset = -25
        in let res =
                 distsq
                   (getX lab, getY lab)
                   (fst bottompt, snd bottompt + yoffset)
           in res

nearEndHoriz :: ObjFn
-- expects a horiz line
nearEndHoriz [GPI line@("Line", _), GPI lab@("Text", _)] =
  let (sx, sy, ex, ey) = linePts line
  in let leftpt =
           if sx < ex
             then (sx, sy)
             else (ex, ey)
     in let xoffset = -25
        in distsq (getX lab, getY lab) (fst leftpt + xoffset, snd leftpt)

-- | 'above' makes sure the first argument is on top of the second.
above :: ObjFn
above [GPI top, GPI bottom, Val (FloatV offset)] =
  (getY top - getY bottom - offset) ^ 2
above [GPI top, GPI bottom] = (getY top - getY bottom - 100) ^ 2

-- | 'sameHeight' forces two objects to stay at the same height (have the same Y value)
sameHeight :: ObjFn
sameHeight [GPI a, GPI b] = (getY a - getY b) ^ 2

equal :: ObjFn
equal [Val (FloatV a), Val (FloatV b)] = (a - b) ^ 2

distBetween :: ObjFn
distBetween [GPI c1@("Circle", _), GPI c2@("Circle", _), Val (FloatV padding)] =
  let (r1, r2, x1, y1, x2, y2) =
        (getNum c1 "r", getNum c2 "r", getX c1, getY c1, getX c2, getY c2)
    -- If one's a subset of another or has same radius as other
    -- If they only intersect
  in if dist (x1, y1) (x2, y2) < (r1 + r2)
       then repel [GPI c1, GPI c2, Val (FloatV repelWeight)] -- 1 / distsq (x1, y1) (x2, y2)
    -- If they don't intersect
         -- trace ("padding: " ++ show padding)
       else (dist (x1, y1) (x2, y2) - r1 - r2 - padding) ^ 2

--------------------------------------------------------------------------------
-- Constraint Functions
at :: ConstrFn
at [GPI o, Val (FloatV x), Val (FloatV y)] = (getX o - x) ^ 2 + (getY o - y) ^ 2

lessThan :: ConstrFn
lessThan [Val (FloatV x), Val (FloatV y)] = x - y

lessThanSq :: ConstrFn
lessThanSq [Val (FloatV x), Val (FloatV y)] = 
           if x < y then 0 else (x - y)^2
           -- in trace ("lessThan, x: " ++ show x ++ ", y: " ++ show y ++ ", res: " ++ show res) res

contains :: ConstrFn
contains [GPI o1@("Circle", _), GPI o2@("Circle", _)] =
  dist (getX o1, getY o1) (getX o2, getY o2) - (getNum o1 "r" - getNum o2 "r")
contains [GPI outc@("Circle", _), GPI inc@("Circle", _), Val (FloatV padding)] =
  dist (getX outc, getY outc) (getX inc, getY inc) -
  (getNum outc "r" - padding - getNum inc "r")
contains [GPI c@("Circle", _), GPI rect@("Rectangle", _)] =
  let (x, y, w, h) =
        (getX rect, getY rect, getNum rect "sizeX", getNum rect "sizeY")
      [x0, x1, y0, y1] = [x - w / 2, x + w / 2, y - h / 2, y + h / 2]
      pts = [(x0, y0), (x0, y1), (x1, y0), (x1, y1)]
      (cx, cy, radius) = (getX c, getY c, getNum c "r")
  in sum $ map (\(a, b) -> max 0 $ dist (cx, cy) (a, b) - radius) pts
contains [GPI c@("Circle", _), GPI t@("Text", _)] =
  let res =
        dist (getX t, getY t) (getX c, getY c) - getNum c "r" +
        max (getNum t "w") (getNum t "h")
  in if res < 0
       then 0
       else res
    -- TODO: factor out the vertex access code to a high-level getter
    -- NOTE: seems that the following version doesn't perform as well as the hackier old version. Maybe it's the shape of the obj that is doing it, but we do observe that the labels tend to get really close to the edges
    -- let (x, y, w, h)     = (getX t, getY t, getNum t "w", getNum t "h")
    --     [x0, x1, y0, y1] = [x - w/2, x + w/2, y - h/2, y + h/2]
    --     pts              = [(x0, y0), (x0, y1), (x1, y0), (x1, y1)]
    --     (cx, cy, radius) = (getX c, getY c, getNum c "r")
    -- in sum $ map (\(a, b) -> (max 0 $ dist (cx, cy) (a, b) - radius)^2) pts
contains [GPI s@("Square", _), GPI l@("Text", _)] =
  dist (getX l, getY l) (getX s, getY s) - getNum s "side" / 2 +
  getNum l "w" / 2
contains [GPI r@("Rectangle", _), GPI l@("Text", _), Val (FloatV padding)] =
    -- TODO: implement precisely, max (w, h)? How about diagonal case?
  dist (getX l, getY l) (getX r, getY r) - getNum r "sizeX" / 2 +
  getNum l "w" / 2 + padding
contains [GPI r@("Rectangle", _), GPI c@("Circle", _), Val (FloatV padding)] =
             -- HACK: reusing test impl, revert later
             let r_l = min (getNum r "sizeX") (getNum r "sizeY") / 2
                 diff = r_l - getNum c "r"
             in dist (getX r, getY r) (getX c, getY c) - diff + padding
contains [GPI outc@("Square", _), GPI inc@("Square", _)] =
  dist (getX outc, getY outc) (getX inc, getY inc) -
  (0.5 * getNum outc "side" - 0.5 * getNum inc "side")
contains [GPI outc@("Square", _), GPI inc@("Circle", _)] =
  dist (getX outc, getY outc) (getX inc, getY inc) -
  (0.5 * getNum outc "side" - getNum inc "r")
contains [GPI outc@("Square", _), GPI inc@("Circle", _), Val (FloatV padding)] =
  dist (getX outc, getY outc) (getX inc, getY inc) -
  (0.5 * getNum outc "side" - padding - getNum inc "r")
contains [GPI outc@("Circle", _), GPI inc@("Square", _)] =
  dist (getX outc, getY outc) (getX inc, getY inc) -
  (getNum outc "r" - 0.5 * getNum inc "side")
contains [GPI set@("Ellipse", _), GPI label@("Text", _)] =
  dist (getX label, getY label) (getX set, getY set) -
  max (getNum set "rx") (getNum set "ry") +
  getNum label "w"
contains [GPI e@("Ellipse", _), GPI c@("Circle", _)] =
  dist (getX c, getY c) (getX e, getY e) -
  max (getNum e "rx") (getNum e "ry") +
  getNum c "r"
contains [GPI e@("Ellipse", _), GPI c@("Circle", _), Val (FloatV padding)] =
  dist (getX c, getY c) (getX e, getY e) -
  max (getNum e "rx") (getNum e "ry") +
  getNum c "r" + padding

-- TODO: combine Line and Arrow cases (the code is the same!!)
contains [GPI sq@("Square", _), GPI ar@("Arrow", _)] =
  let (startX, startY, endX, endY) = arrowPts ar
      (x, y) = (getX sq, getY sq)
      side = getNum sq "side"
      (lx, ly) = ((x - side / 2) * 0.75, (y - side / 2) * 0.75)
      (rx, ry) = ((x + side / 2) * 0.75, (y + side / 2) * 0.75)
  in inRange startX lx rx + inRange startY ly ry + inRange endX lx rx +
     inRange endY ly ry
contains [GPI rt@("Rectangle", _), GPI ar@("Arrow", _)] =
  let (startX, startY, endX, endY) = arrowPts ar
      (x, y) = (getX rt, getY rt)
      (w, h) = (getNum rt "sizeX", getNum rt "sizeY")
      (lx, ly) = (x - w / 2, y - h / 2)
      (rx, ry) = (x + w / 2, y + h / 2)
  in inRange startX lx rx + inRange startY ly ry + inRange endX lx rx +
     inRange endY ly ry
contains [GPI r@("Rectangle", _), Val (TupV (x, y)), Val (FloatV padding)] =
             let r_l = min (getNum r "sizeX") (getNum r "sizeY") / 2
             in dist (getX r, getY r) (x, y) - r_l + padding
contains [GPI sq@("Square", _), GPI ar@("Line", _)] =
  let (startX, startY, endX, endY) = arrowPts ar
      (x, y) = (getX sq, getY sq)
      side = getNum sq "side"
      (lx, ly) = ((x - side / 2) * 0.75, (y - side / 2) * 0.75)
      (rx, ry) = ((x + side / 2) * 0.75, (y + side / 2) * 0.75)
  in inRange startX lx rx + inRange startY ly ry + inRange endX lx rx +
     inRange endY ly ry
contains [GPI rt@("Rectangle", _), GPI ar@("Line", _)] =
  let (startX, startY, endX, endY) = arrowPts ar
      (x, y) = (getX rt, getY rt)
      (w, h) = (getNum rt "sizeX", getNum rt "sizeY")
      (lx, ly) = (x - w / 2, y - h / 2)
      (rx, ry) = (x + w / 2, y + h / 2)
  in inRange startX lx rx + inRange startY ly ry + inRange endX lx rx +
     inRange endY ly ry

inRange a l r
  | a < l = (a - l) ^ 2
  | a > r = (a - r) ^ 2
  | otherwise = 0

inRange'' :: (Autofloat a) => a -> a -> a -> a
inRange'' v left right
  | v < left = left - v
  | v > right = v - right
  | otherwise = 0

inRange' :: ConstrFn
inRange' [Val (FloatV v), Val (FloatV left), Val (FloatV right)]
  | v < left = left - v
  | v > right = v - right
  | otherwise = 0

-- = inRange v left right
onCanvas :: ConstrFn
onCanvas [GPI g] =
  let (leftX, rightX) = (-canvasHeight / 2, canvasHeight / 2)
      (leftY, rightY) = (-canvasWidth / 2, canvasWidth / 2)
  in inRange'' (getX g) (r2f leftX) (r2f rightX) +
     inRange'' (getY g) (r2f leftY) (r2f rightY)

unit' :: ConstrFn
unit' [Val (ListV vec)] = hasNorm [Val (ListV vec), Val (FloatV 1)]

-- | This is an equality constraint (x = c) via two inequality constraints (x <= c and x >= c)
equal' :: Autofloat a => a -> a -> a
equal' x y = let vals = (x, y)
                 (val_max, val_min) = (uncurry max vals, uncurry min vals)
             in val_max - val_min

equalFn :: ConstrFn
equalFn [Val (FloatV x), Val (FloatV y)] = equal' x y

hasNorm :: ConstrFn
hasNorm [Val (ListV vec), Val (FloatV desired_norm)] = -- TODO: Use normal norm or normsq?
        equal' (norm vec) desired_norm

hasLorenzNorm :: ConstrFn
hasLorenzNorm [Val (ListV vec), Val (FloatV desired_norm)] =
  let norms = (normsqLor vec, desired_norm)
      (norm_max, norm_min) = (uncurry max norms, uncurry min norms)
  in trace ("vector: " ++ show vec ++ "| normsqLor vec: " ++ show (normsqLor vec)) $ norm_max - norm_min

-- contains [GPI set@("Circle", _), P' GPI pt@("", _)] = dist (getX pt, getX pt) (getX set, getY set) - 0.5 * r' set
-- TODO: only approx
-- contains [S' GPI set@("", _), P' GPI pt@("", _)] =
--     dist (getX pt, getX pt) (getX set, getX set) - 0.4 * side' set
-- FIXME: doesn't work
-- contains [E' GPI set@("", _), P' GPI pt@("", _)] =
--     dist (getX pt, getX pt) (xe' set, getX set) - max (rx' set) (ry' set) * 0.9
-- NOTE/HACK: all objects will have min/max size attached, but not all of them are implemented
maxSize :: ConstrFn
-- TODO: why do we need `r2f` now? Didn't have to before
limit = max canvasWidth canvasHeight

maxSize [GPI c@("Circle", _)] = getNum c "r" - r2f (limit / 6)
maxSize [GPI s@("Square", _)] = getNum s "side" - r2f (limit / 3)
maxSize [GPI r@("Rectangle", _)] =
  let max_side = max (getNum r "sizeX") (getNum r "sizeY")
  in max_side - r2f (limit / 3)
maxSize [GPI im@("Image", _)] =
  let max_side = max (getNum im "w") (getNum im "h")
  in max_side - r2f (limit / 3)
maxSize [GPI e@("Ellipse", _)] =
  max (getNum e "rx") (getNum e "ry") - r2f (limit / 6)
maxSize _ = 0

-- NOTE/HACK: all objects will have min/max size attached, but not all of them are implemented
minSize :: ConstrFn
minSize [GPI c@("Circle", _)] = 20 - getNum c "r"
minSize [GPI s@("Square", _)] = 20 - getNum s "side"
minSize [GPI r@("Rectangle", _)] =
  let min_side = min (getNum r "sizeX") (getNum r "sizeY")
  in 20 - min_side
minSize [GPI e@("Ellipse", _)] = 20 - min (getNum e "rx") (getNum e "ry")
minSize [GPI g] =
  if fst g == "Line" || fst g == "Arrow"
    then let vec =
               [ getNum g "endX" - getNum g "startX"
               , getNum g "endY" - getNum g "startY"
               ]
         in 50 - norm vec
    else 0
minSize [GPI g, Val (FloatV len)] =
  if fst g == "Line" || fst g == "Arrow"
    then let vec =
               [ getNum g "endX" - getNum g "startX"
               , getNum g "endY" - getNum g "startY"
               ]
         in len - norm vec
    else 0

smallerThan :: ConstrFn
smallerThan [GPI inc@("Circle", _), GPI outc@("Circle", _)] =
  getNum inc "r" - getNum outc "r" - 0.4 * getNum outc "r" -- TODO: taking this as a parameter?
smallerThan [GPI inc@("Circle", _), GPI outs@("Square", _)] =
  0.5 * getNum outs "side" - getNum inc "r"
smallerThan [GPI ins@("Square", _), GPI outc@("Circle", _)] =
  halfDiagonal $ getNum ins "side" - getNum outc "r"
smallerThan [GPI ins@("Square", _), GPI outs@("Square", _)] =
  getNum ins "side" - getNum outs "side" - subsetSizeDiff

outsideOf :: ConstrFn
outsideOf [GPI l@("Text", _), GPI c@("Circle", _)] =
  let padding = 10.0
  in let labelR = max (getNum l "w") (getNum l "h")
     in -dist (getX l, getY l) (getX c, getY c) + getNum c "r" + labelR +
        padding
-- TODO: factor out runtime weights
outsideOf [GPI l@("Text", _), GPI c@("Circle", _), Val (FloatV weight)] =
  weight * outsideOf [GPI l, GPI c]

overlapping :: ConstrFn
overlapping [GPI xset@("Circle", _), GPI yset@("Circle", _)] =
  looseIntersect
    [ [getX xset, getY xset, getNum xset "r"]
    , [getX yset, getY yset, getNum yset "r"]
    ]
overlapping [GPI xset@("Square", _), GPI yset@("Circle", _)] =
  looseIntersect
    [ [getX xset, getY xset, 0.5 * getNum xset "side"]
    , [getX yset, getY yset, getNum yset "r"]
    ]
overlapping [GPI xset@("Circle", _), GPI yset@("Square", _)] =
  looseIntersect
    [ [getX xset, getY xset, getNum xset "r"]
    , [getX yset, getY yset, 0.5 * getNum yset "side"]
    ]
overlapping [GPI xset@("Square", _), GPI yset@("Square", _)] =
  looseIntersect
    [ [getX xset, getY xset, 0.5 * getNum xset "side"]
    , [getX yset, getY yset, 0.5 * getNum yset "side"]
    ]

looseIntersect :: (Autofloat a) => [[a]] -> a
looseIntersect [[x1, y1, s1], [x2, y2, s2]] =
  dist (x1, y1) (x2, y2) - (s1 + s2 - 10)

disjoint :: ConstrFn
disjoint [GPI xset@("Circle", _), GPI yset@("Circle", _)] =
  noIntersect
    [ [getX xset, getY xset, getNum xset "r"]
    , [getX yset, getY yset, getNum yset "r"]
    ]
-- This is not totally correct since it doesn't account for the diagonal of a square
disjoint [GPI xset@("Square", _), GPI yset@("Square", _)] =
  noIntersect
    [ [getX xset, getY xset, 0.5 * getNum xset "side"]
    , [getX yset, getY yset, 0.5 * getNum yset "side"]
    ]
disjoint [GPI xset@("Rectangle", _), GPI yset@("Rectangle", _), Val (FloatV offset)]
    -- Arbitrarily using x size
 =
  noIntersectOffset
    [ [getX xset, getY xset, 0.5 * getNum xset "sizeX"]
    , [getX yset, getY yset, 0.5 * getNum yset "sizeX"]
    ]
    offset
disjoint [GPI box@("Text", _), GPI seg@("Line", _), Val (FloatV offset)] =
  let center = (getX box, getY box)
      (v, w) = (getPoint "start" seg, getPoint "end" seg)
      cp = closestpt_pt_seg center (v, w)
      len_approx = getNum box "w" / 2.0 -- TODO make this more exact
  in -(dist center cp) + len_approx + offset
    -- i.e. dist from center of box to closest pt on line seg is greater than the approx distance between the box center and the line + some offset
-- For horizontally collinear line segments only
-- with endpoints (si, ei), assuming si < ei (e.g. enforced by some other constraint)
-- Make sure the closest endpoints are separated by some padding
disjoint [GPI o1, GPI o2] =
  if linelike o1 && linelike o2
    then let (start1, end1, start2, end2) =
               ( fst $ getPoint "start" o1
               , fst $ getPoint "end" o1
               , fst $ getPoint "start" o2
               , fst $ getPoint "end" o2 -- Throw away y coords
                )
             padding = 30 -- should be > 0
            -- Six cases for two intervals: disjoint [-] (-), overlap (-[-)-], contained [-(-)-], and swapping the intervals
            -- Assuming si < ei, we can just push away the closest start and end of the two intervals
             distA = unsignedDist end1 start2
             distB = unsignedDist end2 start1
         in if distA <= distB
              then end1 + padding - start2 -- Intervals separated by padding (original condition: e1 + c < s2)
              else end2 + padding - start1 -- e2 + c < s1
    else error "expected two linelike GPIs in `disjoint`"
  where
    unsignedDist :: (Autofloat a) => a -> a -> a
    unsignedDist x y = abs $ x - y

-- exterior point method constraint: no intersection (meaning also no subset)
noIntersect :: (Autofloat a) => [[a]] -> a
noIntersect [[x1, y1, s1], [x2, y2, s2]] =
  -(dist (x1, y1) (x2, y2)) + s1 + s2 + offset
  where
    offset = 10

noIntersectOffset :: (Autofloat a) => [[a]] -> a -> a
noIntersectOffset [[x1, y1, s1], [x2, y2, s2]] offset =
  -(dist (x1, y1) (x2, y2)) + s1 + s2 + offset

atDistFn :: (Autofloat a) => Pt2 a -> Shape a -> a -> a
atDistFn oPt txt offset =
  -- TODO: also account for boundary/radius of `o`, rather than just using center
  let ([textPts], _, textBbox, _) = getPolygon txt
  in if isInB' textPts oPt -- The point is inside the box, so push it outside
     then noIntersect [[getX txt, getY txt, getNum txt "w"], [fst oPt, snd oPt, 2.0]] -- TODO use better sizes for each object
     else let dsq_res = dsqBP textPts oPt -- Note this does NOT use the signed distance
              constrEnergy = equal' dsq_res (offset * offset)
          in {- trace ("\n\ndsq_res: " ++ show dsq_res ++
                    "\nconstrEnergy: " ++ show constrEnergy) -} constrEnergy

-- Uses the closest distance between object center and text bbox
atDist :: ConstrFn
atDist [GPI o, GPI txt@("Text", _), Val (FloatV offset)] =
       atDistFn (getX o, getY o) txt offset
atDist [Val (TupV p), GPI txt@("Text", _), Val (FloatV offset)] =
       atDistFn p txt offset

-- If the point is in the blob, it should have a penalty. If the point is outside the blob, ignore it.
-- TODO: Should we use a bbox on curve to accelerate queries?
polyPtDisjoint :: Autofloat a => Blob a -> Pt2 a -> a
polyPtDisjoint b p = max (-1 * signedDsqBP b p) 0

labelDisjointConstr :: ConstrFn
labelDisjointConstr [GPI curve@("Curve", _), GPI lab@("Text", _), Val (FloatV padding)] =
    let curvePts = polyPts $ getPolygon curve -- TODO: maybe we should re-polygonize the curve instead of using the original points, which are equally distributed in hyperbolic space but not 2D space
        ([textPts], _, textBbox, _) = getPolygon lab
        -- numCurvePts = length curvePts
        sumEnergies = sum $ map (polyPtDisjoint textPts) curvePts
    in {- trace ("\nsumEnergies: " ++ show sumEnergies ++
              "\nnumCurvePts: " ++ show numCurvePts) -}
       sumEnergies

perpendicularConstr :: ConstrFn
perpendicularConstr [Val (TupV q), Val (TupV p), Val (TupV r)] =
                    let v1 = q -: p
                        v2 = r -: p
                        dotprod = v1 `dotv` v2
                    in equal' dotprod 0

--------------------------------------------------------------------------------
-- Wrappers for transforms and operations to call from Style
-- NOTE: Haskell trig is in radians
rotate :: ConstCompFn
rotate [Val (FloatV radians)] = Val $ HMatrixV $ rotationM radians

rotateAbout :: ConstCompFn
rotateAbout [Val (FloatV angle), Val (FloatV x), Val (FloatV y)] =
  Val $ HMatrixV $ rotationAboutM angle (x, y)

translate :: ConstCompFn
translate [Val (FloatV x), Val (FloatV y)] =
  Val $ HMatrixV $ translationM (x, y)

scale :: ConstCompFn
scale [Val (FloatV cx), Val (FloatV cy)] = Val $ HMatrixV $ scalingM (cx, cy)

-- Apply transforms from left to right order: do t2, then t1
andThen :: ConstCompFn
andThen [Val (HMatrixV t2), Val (HMatrixV t1)] =
  Val $ HMatrixV $ composeTransform t1 t2

------ Sample shapes
-- TODO: parse lists of 2-tuples
mkPoly :: ConstCompFn
mkPoly [Val (FloatV x1), Val (FloatV x2), Val (FloatV x3), Val (FloatV x4), Val (FloatV x5), Val (FloatV x6)] =
  Val $ PtListV [(x1, x2), (x3, x4), (x5, x6)]
mkPoly [Val (FloatV x1), Val (FloatV x2), Val (FloatV x3), Val (FloatV x4), Val (FloatV x5), Val (FloatV x6), Val (FloatV x7), Val (FloatV x8)] =
  Val $ PtListV [(x1, x2), (x3, x4), (x5, x6), (x7, x8)]
mkPoly [Val (FloatV x1), Val (FloatV x2), Val (FloatV x3), Val (FloatV x4), Val (FloatV x5), Val (FloatV x6), Val (FloatV x7), Val (FloatV x8), Val (FloatV x9), Val (FloatV x10)] =
  Val $ PtListV [(x1, x2), (x3, x4), (x5, x6), (x7, x8), (x9, x10)]

unitSquare :: ConstCompFn
unitSquare [] = Val $ PtListV unitSq

unitCircle :: ConstCompFn
unitCircle [] = Val $ PtListV $ circlePoly 1.0 --unitCirc

testTri :: ConstCompFn
testTri [] = Val $ PtListV testTriangle

testNonconvexPoly :: ConstCompFn
testNonconvexPoly [] = Val $ PtListV testNonconvex

-- No guarantees about nonintersection, convexity, etc. Just a bunch of points in a range.
randomPolygon :: CompFn
randomPolygon [Val (IntV n)] g =
  let range = (-100, 100)
      (xs, g') = randomsIn g n range
      (ys, g'') = randomsIn g' n range
      pts = zip xs ys
  in (Val $ PtListV pts, g'')

------ Transform objectives and constraints
-- Optimize directly on the transform
-- this function is only a demo
nearT :: ObjFn
nearT [GPI o, Val (FloatV x), Val (FloatV y)] =
  let tf = getTransform o
  in distsq (dx tf, dy tf) (x, y)

boundaryIntersect :: ObjFn
boundaryIntersect [GPI o1, GPI o2] =
  let (p1, p2) = (getPolygon o1, getPolygon o2)
  in dsqGG p1 p2

containsPoly :: ObjFn
containsPoly [GPI o1, GPI o2] =
  let (p1, p2) = (getPolygon o1, getPolygon o2)
  in eAcontainB p1 p2

disjointPoly :: ObjFn
disjointPoly [GPI o1, GPI o2] =
  let (p1, p2) = (getPolygon o1, getPolygon o2)
  in eABdisj p1 p2

-- pad / padding: minimum amt of separation between two shapes' boundaries.
-- See more at energy definitions (eBinAPad, eBoutAPad, ePad, etc.)
containsPolyPad :: ObjFn
containsPolyPad [GPI o1, GPI o2, Val (FloatV ofs)] =
  let (p1, p2) = (getPolygon o1, getPolygon o2)
  in eBinAPad p1 p2 ofs

disjointPolyPad :: ObjFn
disjointPolyPad [GPI o1, GPI o2, Val (FloatV ofs)] =
  let (p1, p2) = (getPolygon o1, getPolygon o2)
  in eBoutAPad p1 p2 ofs

padding :: ObjFn
padding [GPI o1, GPI o2, Val (FloatV ofs)] =
  let (p1, p2) = (getPolygon o1, getPolygon o2)
  in ePad p1 p2 ofs

containAndTangent :: ObjFn
containAndTangent [GPI o1, GPI o2] =
  let (p1, p2) = (getPolygon o1, getPolygon o2)
  in (eAcontainB p1 p2) + (dsqGG p1 p2)

disjointAndTangent :: ObjFn
disjointAndTangent [GPI o1, GPI o2] =
  let (p1, p2) = (getPolygon o1, getPolygon o2)
  in (eABdisj p1 p2) + (dsqGG p1 p2)

-- ofs / offset: exact amt of separation between two shapes' boundaries.
-- See more at energy definitions (eBinAOffs, eBoutAOffs, eOffs, etc.)
containsPolyOfs :: ObjFn
containsPolyOfs [GPI o1, GPI o2, Val (FloatV ofs)] =
  let (p1, p2) = (getPolygon o1, getPolygon o2)
  in eBinAOffs p1 p2 ofs

disjointPolyOfs :: ObjFn
disjointPolyOfs [GPI o1, GPI o2, Val (FloatV ofs)] =
  let (p1, p2) = (getPolygon o1, getPolygon o2)
  in eBoutAOffs p1 p2 ofs

polyOnCanvas :: ObjFn
polyOnCanvas [GPI o] =
  let (halfw, halfh) = (r2f canvasWidth / 2, r2f canvasHeight / 2)
      canv =
        [(-halfw, -halfh), (halfw, -halfh), (halfw, halfh), (-halfw, halfh)]
  in eBinAPad (toPoly canv) (getPolygon o) 0

maximumSize :: ObjFn
maximumSize [GPI o, Val (FloatV s)] = eMaxSize (getPolygon o) s

minimumSize :: ObjFn
minimumSize [GPI o, Val (FloatV s)] = eMinSize (getPolygon o) s

-- inputs: shape, p.x, p.y, target.x, target.y,
-- where p is some point in local coordinates of shape (ex: (0,0) is the center for most shapes),
-- and target is some coordinates on canvas (ex: (0,0) is the origin).
-- Encourages transformation to shape so that p is at the location of target.
atPoint :: ObjFn
atPoint [GPI o, Val (FloatV ox), Val (FloatV oy), Val (FloatV x), Val (FloatV y)] =
  let tf = getTransformation o
  in dsqPP (x, y) $ tf ## (ox, oy)

-- inputs: shape1, p1.x, p1.y, shape2, p2.x, p2.y,
-- where p1 is some point in local coordinates of shape1 (ex: (0,0) is the center for most shapes)
-- and p2 is some point in local coordinates of shape2.
-- Encourages transformation to both shapes so that p1 and p2 overlap.
atPoint2 :: ObjFn
atPoint2 [GPI o1, Val (FloatV x1), Val (FloatV y1), GPI o2, Val (FloatV x2), Val (FloatV y2)] =
  let tf1 = getTransformation o1
      tf2 = getTransformation o2
  in dsqPP (tf1 ## (x1, y1)) (tf2 ## (x2, y2))

-- inputs: shape, target.x, target.y, offset,
-- where target is some coordinates on canvas (ex: (0,0) is the origin).
-- Encourages transformation to shape so that its boundary becomes offset pixels away from target.
-- Could have many other versions of "near".
nearPoint :: ObjFn
nearPoint [GPI o, Val (FloatV x), Val (FloatV y), Val (FloatV ofs)]
      -- tf = getTransformation o
 =
  let
  in eOffsP (getPolygon o) (x, y) ofs

-- inputs: shape1, p1.x, p1.y, shape2, p2.x, p2.y, offset,
-- where p1 is some point in local coordinates of shape1 (ex: (0,0) is the center for most shapes)
-- and p2 is some point in local coordinates of shape2.
-- Encourages transformation to both shapes so that p1 and p2 are offset pixels apart.
nearPoint2 :: ObjFn
nearPoint2 [GPI o1, Val (FloatV x1), Val (FloatV y1), GPI o2, Val (FloatV x2), Val (FloatV y2), Val (FloatV ofs)] =
  let tf1 = getTransformation o1
      tf2 = getTransformation o2
  in eOffsPP (tf1 ## (x1, y1)) (tf2 ## (x2, y2)) ofs

sameSize :: ObjFn
sameSize [GPI o1, GPI o2] =
  let (p1, p2) = (getPolygon o1, getPolygon o2)
  in eSameSize p1 p2

smaller :: ObjFn
smaller [GPI o1, GPI o2] =
  let (p1, p2) = (getPolygon o1, getPolygon o2)
  in eSmallerThan p1 p2

-- alignment and ordering: use center of bbox to represent input shapes, and align/order them
-- See more at functions alignPPA and orderPPA
alignAlong :: ObjFn
alignAlong [GPI o1, GPI o2, Val (FloatV angleInDegrees)] =
  let (p1, p2) = (getPolygon o1, getPolygon o2)
  in eAlign p1 p2 angleInDegrees

orderAlong :: ObjFn
orderAlong [GPI o1, GPI o2, Val (FloatV angleInDegrees)] =
  let (p1, p2) = (getPolygon o1, getPolygon o2)
  in eOrder p1 p2 angleInDegrees

labelDisjoint :: ObjFn
labelDisjoint [GPI curve@("Curve", _), GPI lab@("Text", _), Val (FloatV padding)] =
  let (p, q) = segOf $ polyPts $ getPolygon curve
      ([textPts], _, textBbox, _) = getPolygon lab
      segs = ptsToPolySegs textPts
      pInBox = inBBox textBbox p
      qInBox = inBBox textBbox q
      intersectPts = findIntersections (p, q) segs
      energy = if pInBox && qInBox -- Whole segment in box
             then distsq p q - padding^2 -- TODO: should this energy also penalize the "deepness" in the label?
             -- Whole segment passes through box
             else if (not pInBox) && (not qInBox) && (not $ null intersectPts)
             then if length intersectPts < 2
                  then trace ("\ncase 1a: " ++ show intersectPts) $ 0.0
                  else trace ("\ncase 1b: " ++ show intersectPts) $ distsq (intersectPts !! 0) (intersectPts !! 1) - padding^2 -- TODO improve this
             -- Segment overlaps one wall of box
             else if qInBox && (not $ null intersectPts)
             then trace ("\ncase 2a: " ++ show intersectPts) $ distsq q (intersectPts !! 0) - padding^2
             else if pInBox && (not $ null intersectPts)
             then trace ("\ncase 2b: " ++ show intersectPts) $ distsq p (intersectPts !! 0) - padding^2
             else -- Segment lies outside of box. TODO fail first
                  trace ("\ncase 3: " ++ show intersectPts) $ dsqBS textPts (p, q) - padding^2
                  -- TODO: closest distance from segment end to bbox boundary, minus offset

  -- Energy = amount of overlap between the curve (approximated as a segment) and the bbox
  -- TODO: nicer way is to approximate only the overlapping part of the curve as a segment, or do a higher-fidelity calculation on just the parts that overlap with the label
  in trace ("\n(p, q): " ++ show (p, q) ++
            "\ntextPts: " ++ show textPts ++
            "\nsegs: " ++ show segs ++
            "\npInBox: " ++ show pInBox ++
            "\nqInBox: " ++ show qInBox ++
            "\nintersectPts: " ++ show intersectPts ++
            "\nenergy: " ++ show energy)
     energy

transformSRT :: ConstCompFn
transformSRT [Val (FloatV sx), Val (FloatV sy), Val (FloatV theta), Val (FloatV dx), Val (FloatV dy)] =
  Val $ HMatrixV $ paramsToMatrix (sx, sy, theta, dx, dy)

--------------------------------------------------------------------------------
-- Default functions for every shape
defaultConstrsOf :: ShapeTypeStr -> [FuncName]
defaultConstrsOf "Text"  = []
defaultConstrsOf "Curve" = []
-- defaultConstrsOf "Line" = []
defaultConstrsOf _       = [] -- [ "minSize", "maxSize" ]
                 -- TODO: remove? these fns make the optimization too hard to solve sometimes

defaultObjFnsOf :: ShapeTypeStr -> [FuncName]
defaultObjFnsOf _ = [] -- NOTE: not used yet

--------------------------------------------------------------------------------
-- Errors
noFunctionError n = error ("Cannot find function \"" ++ n ++ "\"")

noSignatureError n =
  error ("Cannot find signatures defined for function \"" ++ n ++ "\"")

sigMismatchError n sig argTypes =
  error
    ("Invalid arguments for function \"" ++
     n ++
     "\". Passed in:\n" ++
     show argTypes ++ "\nPredefined signature is: " ++ show sig)

noMatchedSigError n sigs argTypes =
  error
    ("Cannot find matching signatures defined for function \"" ++
     n ++
     "\". Passed in:\n" ++
     show argTypes ++ "\nPossible signatures are: " ++ sigStrs)
  where
    sigStrs = concatMap ((++ "\n") . show) sigs<|MERGE_RESOLUTION|>--- conflicted
+++ resolved
@@ -1152,16 +1152,6 @@
       vec_proj = (1 / pz) *. [px, py]
       vec_screen = toScreen *. vec_proj
       vec_proj_screen = vec_screen ++ [pz] -- TODO check denom 0. Also note z might be negative?
-<<<<<<< HEAD
-  in -- trace
-       -- ("\n" ++ "name: " ++ name ++
-       --  "\nvec_math: " ++ show vec_math ++
-       --  "\n||vec_math||: " ++ show (norm vec_math) ++
-       --  "\nvec_camera: " ++ show vec_camera ++
-       --  "\nvec_proj: " ++ show vec_proj ++
-       --  "\nvec_screen: " ++ show vec_screen ++ 
-       --  "\nvec_proj_screen: " ++ show vec_proj_screen ++ "\n")
-=======
   in 
     -- trace
       --  ("\n" ++ "name: " ++ name ++
@@ -1171,7 +1161,6 @@
       --   "\nvec_proj: " ++ show vec_proj ++
       --   "\nvec_screen: " ++ show vec_screen ++ 
       --   "\nvec_proj_screen: " ++ show vec_proj_screen ++ "\n")
->>>>>>> 1405ae28
        vec_proj_screen
 
 -- | For two points p, q, the easiest thing is to form an orthonormal basis e1=p, e2=(p x q)/|p x q|, e3=e2 x e1, then draw the arc as cos(t)e1 + sin(t)e3 for t between 0 and arccos(p . q) (Assuming p and q are unit)
