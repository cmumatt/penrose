-- {-# LANGUAGE TemplateHaskell, StandaloneDeriving #-}
{-# LANGUAGE RankNTypes     #-}
{-# LANGUAGE ExplicitForAll #-}

module Penrose.Functions
  ( compDict
  , compSignatures
  , objFuncDict
  , objSignatures
  , constrFuncDict
  , constrSignatures
  , invokeComp
  , invokeOptFn
  , defaultObjFnsOf
  , defaultConstrsOf
  , OptFn
  , OptSignatures
  ) where

import           Data.Aeson            (toJSON)
import           Data.Fixed            (mod')
import           Data.List             (find, findIndex, maximumBy, nub, sort)
import qualified Data.Map.Strict       as M
import           Data.Maybe            (fromMaybe)
import qualified Data.MultiMap         as MM
import           Debug.Trace
import           Penrose.Shapes
import           Penrose.Transforms
import           Penrose.Util
import           System.Random         (StdGen, mkStdGen, randomR)
import           System.Random.Shuffle (shuffle')

default (Int, Float) -- So we don't default to Integer, which is 10x slower than Int (?)

-- genShapeType $ shapeTypes shapeDefs

--------------------------------------------------------------------------------
type FuncName = String

type OptSignatures = MM.MultiMap String [ArgType]

-- TODO: should computations be overloaded?
type CompSignatures = M.Map String ([ArgType], ArgType)

type OptFn a = [ArgVal a] -> a

type ObjFnOn a = [ArgVal a] -> a

type ConstrFnOn a = [ArgVal a] -> a

type CompFnOn a = [ArgVal a] -> StdGen -> (ArgVal a, StdGen)

type ObjFn
   = forall a. (Autofloat a) =>
                 [ArgVal a] -> a

type ConstrFn
   = forall a. (Autofloat a) =>
                 [ArgVal a] -> a

type CompFn
   = forall a. (Autofloat a) =>
                 [ArgVal a] -> StdGen -> (ArgVal a, StdGen)

-- | computations that do not use randomization
type ConstCompFn
   = forall a. (Autofloat a) =>
                 [ArgVal a] -> ArgVal a

-- TODO: are the Info types still needed?
type Weight a = a

type ObjFnInfo a = (ObjFnOn a, Weight a, [Value a])

type ConstrFnInfo a = (ConstrFnOn a, Weight a, [Value a])

data FnInfo a
  = ObjFnInfo a
  | ConstrFnInfo a

-- TODO: the functions can just be looked up and checked once, don't need to repeat
invokeOptFn ::
     (Autofloat a)
  => M.Map String (OptFn a)
  -> FuncName
  -> [ArgVal a]
  -> OptSignatures
  -> a
invokeOptFn dict n args signatures =
  let sigs =
        case signatures MM.! n of
          [] -> noSignatureError n
          l  -> l
      args' = checkArgsOverload args sigs n
      f = fromMaybe (noFunctionError n) (M.lookup n dict)
  in f args
    -- in f args'

-- For a very limited form of supertyping...
linelike :: Autofloat a => Shape a -> Bool
linelike shape = fst shape == "Line" || fst shape == "Arrow"

--------------------------------------------------------------------------------
-- Computations
compDict :: (Autofloat a) => M.Map String (CompFnOn a)
compDict =
  M.fromList
    [ ("rgba", constComp rgba)
    , ("hsva", constComp hsva)
    , ("rgba2", constComp rgba2)
    , ("xy", constComp xy)
    , ("cos", constComp cosFn)
    , ("sin", constComp sinFn)
    , ("atan", constComp arctangent)
    , ("calcVectorsAngle", constComp calcVectorsAngle)
    , ("calcVectorsAngleWithOrigin", constComp calcVectorsAngleWithOrigin)
    , ("generateRandomReal", constComp generateRandomReal)
    , ("calcNorm", constComp calcNorm)
<<<<<<< HEAD
    , ("normalize", constComp normalizeFn)
=======
    , ("dist", constComp distFn)
>>>>>>> d53ff1b3
    , ("normSq", constComp normSq')
    , ("bboxWidth", constComp bboxWidth)
    , ("bboxHeight", constComp bboxHeight)
    , ("intersectionX", constComp intersectionX)
    , ("intersectionY", constComp intersectionY)
    , ("midpointX", constComp midpointX)
    , ("midpointY", constComp midpointY)
    , ("average", constComp average)
    , ("len", constComp len)
    , ("lineLength", constComp lineLength)
    , ("lineLeft", constComp lineLeft)
    , ("lineRight", constComp lineRight)
    , ("interpolate", constComp interpolate)
    , ("sampleFunction", sampleFunction)
    , ("fromDomain", fromDomain)
    , ("applyFn", constComp applyFn)
    , ("norm_", constComp norm_) -- type: any two GPIs with centers (getX, getY)
    , ("midpointPathX", constComp midpointPathX)
    , ("midpointPathY", constComp midpointPathY)
    , ("sizePathX", constComp sizePathX)
    , ("sizePathY", constComp sizePathY)
    , ("makeRegionPath", constComp makeRegionPath)
    , ("sampleFunctionArea", sampleFunctionArea)
    , ("makeCurve", makeCurve)
    , ("triangle", constComp triangle)
    , ("rectangle", constComp mkRectangle)
    , ("squareAt", constComp squareAtFn)
    , ("shared", constComp sharedP)
    , ("angleOf", constComp angleOf)
    , ("project", constComp projectFn)
    , ("perpX", constComp perpX)
    , ("perpY", constComp perpY)
    , ("perpPath", constComp perpPath)
    , ("get", constComp get')
    , ("projectAndToScreen", constComp projectAndToScreen)
    , ("projectAndToScreen_list", constComp projectAndToScreen_list)
    , ("scaleLinear", constComp scaleLinear')
    , ("slerp", constComp slerp')
    , ("mod", constComp modSty)
    , ("halfwayPoint", constComp halfwayPoint')
    , ("normalOnSphere", constComp normalOnSphere')
    , ("arcPath", constComp arcPath')
    , ("arcPathEuclidean", constComp arcPathEuclidean)
    , ("angleBisector", constComp angleBisector')
    , ("angleBisectorEuclidean", constComp angleBisectorEuclidean)
    , ("tangentLineSX", constComp tangentLineSX)
    , ("tangentLineSY", constComp tangentLineSY)
    , ("tangentLineEX", constComp tangentLineEX)
    , ("tangentLineEY", constComp tangentLineEY)
    , ("polygonizeCurve", constComp polygonizeCurve)
    , ("setOpacity", constComp setOpacity)
    , ("scaleColor", constComp scaleColor)
    , ("blendColor", constComp blendColor)
    , ("sampleColor", sampleColor')
    , ("sampleNum", sampleNum')
    , ("bbox", constComp bbox')
    , ("min", constComp min')
    , ("max", constComp max')
    , ("pathFromPoints", constComp pathFromPoints)
    , ("polygonFromPoints", constComp polygonFromPoints)
    , ("join", constComp joinPath)
    , ("dot", constComp dotFn)
    , ("angle", constComp angleFn)
    , ("sampleUniform", sampleUniformFn)
    , ("makePalette", constComp makePalette)

  , ("calcZSphere", constComp calcZSphere)

  -- Hyperbolic funcions
  , ("calcZ", constComp calcZ)
  , ("toDisk", constComp toDisk)
  , ("diskToScreen", constComp diskToScreen)
  , ("slerpHyp", constComp slerpHyp)
  , ("ptToDiskAndScreen", constComp ptToDiskAndScreen)
  , ("pathToDiskAndScreen", constComp pathToDiskAndScreen)
  , ("halfwayPointHyp", constComp halfwayPointHyp)
  , ("normalOnHyp", constComp normalOnHyp)
  , ("arcPathHyp", constComp arcPathHyp)
  , ("angleBisectorHyp", constComp angleBisectorHyp)
  , ("perpPathHyp", constComp perpPathHyp)
  , ("makeBisectorMark", constComp makeBisectorMark)

        -- Transformations
    , ("rotate", constComp rotate)
    , ("rotateAbout", constComp rotateAbout)
    , ("scale", constComp scale)
    , ("translate", constComp translate)
    , ("andThen", constComp andThen)
    , ("transformSRT", constComp transformSRT)
    , ("mkPoly", constComp mkPoly)
    , ("unitSquare", constComp unitSquare)
    , ("unitCircle", constComp unitCircle)
    , ("testTriangle", constComp testTri)
    , ("testNonconvexPoly", constComp testNonconvexPoly)
    , ("randomPolygon", randomPolygon)
    , ("midpoint", noop) -- TODO
    , ("sampleMatrix", noop) -- TODO
    , ("sampleReal", noop) -- TODO
    , ("sampleVectorIn", noop) -- TODO
    , ("intersection", noop) -- TODO
    , ("determinant", noop) -- TODO
    , ("apply", noop) -- TODO
    ] -- TODO: port existing comps

compSignatures :: CompSignatures
compSignatures =
  M.fromList
    [ ( "rgba"
      , ( [ValueT FloatT, ValueT FloatT, ValueT FloatT, ValueT FloatT]
        , ValueT ColorT))
    , ("atan", ([ValueT FloatT], ValueT FloatT))
    , ( "calcVectorsAngle"
      , ( [ ValueT FloatT
          , ValueT FloatT
          , ValueT FloatT
          , ValueT FloatT
          , ValueT FloatT
          , ValueT FloatT
          , ValueT FloatT
          , ValueT FloatT
          ]
        , ValueT FloatT))
    , ( "calcVectorsAngleCos"
      , ( [ ValueT FloatT
          , ValueT FloatT
          , ValueT FloatT
          , ValueT FloatT
          , ValueT FloatT
          , ValueT FloatT
          , ValueT FloatT
          , ValueT FloatT
          ]
        , ValueT FloatT))
    , ( "calcVectorsAngleWithOrigin"
      , ( [ ValueT FloatT
          , ValueT FloatT
          , ValueT FloatT
          , ValueT FloatT
          , ValueT FloatT
          , ValueT FloatT
          , ValueT FloatT
          , ValueT FloatT
          ]
        , ValueT FloatT))
    , ("generateRandomReal", ([], ValueT FloatT))
    , ( "calcNorm"
      , ( [ValueT FloatT, ValueT FloatT, ValueT FloatT, ValueT FloatT]
        , ValueT FloatT))
    , ("intersectionX", ([GPIType "Arrow", GPIType "Arrow"], ValueT FloatT))
    , ("intersectionY", ([GPIType "Arrow", GPIType "Arrow"], ValueT FloatT))
    , ("bboxHeight", ([GPIType "Arrow", GPIType "Arrow"], ValueT FloatT))
    , ("bboxWidth", ([GPIType "Arrow", GPIType "Arrow"], ValueT FloatT))
    , ("len", ([GPIType "Arrow"], ValueT FloatT))
    , ("lineLength", ([GPIType "Line"], ValueT FloatT))
    , ( "lineLeft"
      , ([ValueT FloatT, GPIType "Arrow", GPIType "Arrow"], ValueT PtListT))
    , ("interpolate", ([ValueT PtListT, ValueT StrT], ValueT PathDataT))
    , ("sampleFunction", ([ValueT IntT, AnyGPI, AnyGPI], ValueT PtListT))
    , ("midpointX", ([AnyGPI], ValueT FloatT))
    , ("midpointY", ([AnyGPI], ValueT FloatT))
    , ("fromDomain", ([ValueT PtListT], ValueT FloatT))
    , ("applyFn", ([ValueT PtListT, ValueT FloatT], ValueT FloatT))
    , ("norm_", ([ValueT PtListT, ValueT FloatT], ValueT FloatT)) -- type: any two GPIs with centers (getX, getY)
    , ("midpointPathX", ([ValueT PtListT], ValueT FloatT))
    , ("midpointPathY", ([ValueT PtListT], ValueT FloatT))
    , ("sizePathX", ([ValueT PtListT], ValueT FloatT))
    , ("sizePathY", ([ValueT PtListT], ValueT FloatT))
    , ("tangentLineSX", ([ValueT PtListT, ValueT FloatT], ValueT FloatT))
    , ("tangentLineSY", ([ValueT PtListT, ValueT FloatT], ValueT FloatT))
    , ("tangentLineEX", ([ValueT PtListT, ValueT FloatT], ValueT FloatT))
    , ("tangentLineEY", ([ValueT PtListT, ValueT FloatT], ValueT FloatT))
    , ("makeRegionPath", ([GPIType "Curve", GPIType "Line"], ValueT PathDataT))
        -- ("len", ([GPIType "Arrow"], ValueT FloatT))
        -- ("bbox", ([GPIType "Arrow", GPIType "Arrow"], ValueT StrT)), -- TODO
        -- ("sampleMatrix", ([], ValueT StrT)), -- TODO
        -- ("sampleVectorIn", ([], ValueT StrT)), -- TODO
        -- ("intersection", ([], ValueT StrT)), -- TODO
        -- ("determinant", ([], ValueT StrT)), -- TODO
        -- ("apply", ([], ValueT StrT)) -- TODO
    ]

invokeComp ::
     (Autofloat a)
  => FuncName
  -> [ArgVal a]
  -> CompSignatures
  -> StdGen
  -> (ArgVal a, StdGen)
invokeComp n args sigs g
    -- TODO: Improve computation function typechecking to allow for genericity #164
        -- (argTypes, retType) =
            -- fromMaybe (noSignatureError n) (M.lookup n compSignatures)
        -- args'  = checkArgs args argTypes n
 =
  let f = fromMaybe (noFunctionError n) (M.lookup n compDict)
      (ret, g') = f args g
  in (ret, g')
       -- if checkReturn ret retType then (ret, g') else
       --  error ("invalid return value \"" ++ show ret ++ "\" of computation \"" ++ show n ++ "\". expected type is \"" ++ show retType ++ "\"")

-- | 'constComp' is a wrapper for computation functions that do not use randomization
constComp :: ConstCompFn -> CompFn
constComp f = \args g -> (f args, g) -- written in the lambda fn style to be more readable

--------------------------------------------------------------------------------
-- Objectives
-- Weights
repelWeight :: (Autofloat a) => a
repelWeight = 10000000

-- | 'objFuncDict' stores a mapping from the name of objective functions to the actual implementation
objFuncDict :: forall a. (Autofloat a) => M.Map String (ObjFnOn a)
objFuncDict =
  M.fromList
    [ ("near", near)
    , ("center", center)
    , ("centerX", centerX)
    , ("centerLabel", centerLabel)
    , ("centerArrow", centerArrow)
    , ("repel", (*) repelWeight . repel)
    , ("nearHead", nearHead)
    , ("topRightOf", topRightOf)
    , ("nearEndVert", nearEndVert)
    , ("nearEndHoriz", nearEndHoriz)
    , ("topLeftOf", topLeftOf)
    , ("above", above)
    , ("equal", equal)
    , ("distBetween", distBetween)
    , ("sameCenter", sameCenter)
        -- With the new transforms
    , ("nearT", nearT)
    , ("boundaryIntersect", boundaryIntersect)
    , ("containsPoly", containsPoly)
    , ("disjointPoly", disjointPoly)
    , ("containsPolyPad", containsPolyPad)
    , ("disjointPolyPad", disjointPolyPad)
    , ("padding", padding)
    , ("containAndTangent", containAndTangent)
    , ("disjointAndTangent", disjointAndTangent)
    , ("containsPolyOfs", containsPolyOfs)
    , ("disjointPolyOfs", disjointPolyOfs)
    , ("polyOnCanvas", polyOnCanvas)
    , ("maximumSize", maximumSize)
    , ("minimumSize", minimumSize)
    , ("sameSize", sameSize)
    , ("smaller", smaller)
    , ("atPoint", atPoint)
    , ("atPoint2", atPoint2)
    , ("nearPoint", nearPoint)
    , ("nearPoint2", nearPoint2)
    , ("alignAlong", alignAlong)
    , ("orderAlong", orderAlong)
    , ("labelDisjoint", labelDisjoint)
        -- ("sameX", sameX)
    ]

{-      ("centerLine", centerLine),
        ("increasingX", increasingX),
        ("increasingY", increasingY),
        ("horizontal", horizontal),
        ("upright", upright),
        ("xInRange", xInRange),
        ("yInRange", yInRange),
        ("orthogonal", orthogonal),
        ("toLeft", toLeft),
        ("between", between),
        ("ratioOf", ratioOf),
        ("sameY", sameY),
        -- ("sameX", (*) 0.6 `compose2` sameX),
        -- ("sameX", (*) 0.2 `compose2` sameX),
        ("repel", (*)  900000  `compose2` repel),
        -- ("repel", (*)  1000000  `compose2` repel),
        -- ("repel", (*)  10000  `compose2` repel),
        -- ("repel", repel),
        ("outside", outside),
        -}
objSignatures :: OptSignatures
objSignatures =
  MM.fromList
    [ ("near", [GPIType "Circle", GPIType "Circle"])
    , ("near", [GPIType "Image", GPIType "Text", ValueT FloatT, ValueT FloatT])
    , ( "nearHead"
      , [GPIType "Arrow", GPIType "Text", ValueT FloatT, ValueT FloatT])
    , ("center", [AnyGPI])
    , ("centerX", [ValueT FloatT])
    , ("repel", [AnyGPI, AnyGPI])
    , ("centerLabel", [AnyGPI, GPIType "Text"])
    , ("centerArrow", [GPIType "Arrow", GPIType "Square", GPIType "Square"])
    , ("centerArrow", [GPIType "Arrow", GPIType "Circle", GPIType "Circle"])
    , ("centerArrow", [GPIType "Arrow", GPIType "Text", GPIType "Text"])
    , ("topLeftOf", [GPIType "Text", GPIType "Square"])
    , ("topLeftOf", [GPIType "Text", GPIType "Rectangle"])
    , ("topRightOf", [GPIType "Text", GPIType "Square"])
    , ("topRightOf", [GPIType "Text", GPIType "Rectangle"])
    , ("nearEndVert", [GPIType "Line", GPIType "Text"])
    , ("nearEndHoriz", [GPIType "Line", GPIType "Text"])
        -- ("centerArrow", []) -- TODO
    ]

--------------------------------------------------------------------------------
-- Constraints
-- exterior point method: penalty function
penalty :: (Ord a, Floating a, Show a) => a -> a
penalty x = max x 0 ^ q -- weights should get progressively larger in cr_dist
  where
    q = 2 :: Int -- also, may need to sample OUTSIDE feasible set
            -- where q = 3

{-# INLINE penalty #-}
-- | 'constrFuncDict' stores a mapping from the name of constraint functions to the actual implementation
constrFuncDict ::
     forall a. (Autofloat a)
  => M.Map FuncName (ConstrFnOn a)
constrFuncDict = M.fromList $ map toPenalty flist
  where
    toPenalty (n, f) = (n, penalty . f)
    flist =
      [ ("at", at)
      , ("contains", contains)
      , ("sameHeight", sameHeight)
      , ("nearHead", nearHead)
      , ("smallerThan", smallerThan)
      , ("minSize", minSize)
      , ("maxSize", maxSize)
      , ("outsideOf", outsideOf)
      , ("overlapping", overlapping)
      , ("disjoint", disjoint)
      , ("inRange", (*) indivConstrWeight . inRange')
      , ("lessThan", lessThan)
      , ("lessThanSq", lessThanSq)
      , ("onCanvas", onCanvas)
      , ("unit", unit')
      , ("equal", equalFn)
      , ("hasNorm", hasNorm)
      , ("hasLorenzNorm", hasLorenzNorm)
      , ("atDist", atDist)
      , ("labelDisjoint", labelDisjointConstr)
      , ("perpendicular", perpendicularConstr)
      ]

indivConstrWeight :: (Autofloat a) => a
indivConstrWeight = 1

constrSignatures :: OptSignatures
constrSignatures =
  MM.fromList
    [ ("at", [AnyGPI, ValueT FloatT, ValueT FloatT])
    , ("minSize", [AnyGPI])
    , ("maxSize", [AnyGPI])
    , ("smallerThan", [GPIType "Circle", GPIType "Circle"])
    , ("smallerThan", [GPIType "Circle", GPIType "Square"])
    , ("smallerThan", [GPIType "Square", GPIType "Circle"])
    , ("smallerThan", [GPIType "Square", GPIType "Square"])
    , ("outsideOf", [GPIType "Text", GPIType "Circle"])
    , ("contains", [GPIType "Circle", GPIType "Circle"])
    , ("contains", [GPIType "Square", GPIType "Arrow"])
    , ("contains", [GPIType "Circle", GPIType "Circle", ValueT FloatT])
    , ("contains", [GPIType "Circle", GPIType "Text"])
    , ("contains", [GPIType "Square", GPIType "Text"])
    , ("contains", [GPIType "Rectangle", GPIType "Text"])
    , ("contains", [GPIType "Square", GPIType "Circle", ValueT FloatT])
    , ("contains", [GPIType "Square", GPIType "Circle"])
    , ("contains", [GPIType "Circle", GPIType "Square"])
    , ("contains", [GPIType "Circle", GPIType "Rectangle"])
    , ("overlapping", [GPIType "Circle", GPIType "Circle"])
    , ("overlapping", [GPIType "Square", GPIType "Circle"])
    , ("overlapping", [GPIType "Circle", GPIType "Square"])
    , ("overlapping", [GPIType "Square", GPIType "Square"])
    , ("disjoint", [GPIType "Circle", GPIType "Circle"])
    , ("disjoint", [GPIType "Square", GPIType "Square"])
        -- ("lessThan", []) --TODO
    ]

--------------------------------------------------------------------------------
-- Type checker for objectives and constraints
checkArg :: (Autofloat a) => ArgVal a -> ArgType -> Bool
-- TODO: add warnings/errors (?)
checkArg (GPI _) AnyGPI             = True
checkArg _ AnyGPI                   = False
checkArg (GPI (t, _)) (OneOf l)     = t `elem` l
checkArg (GPI (t1, _)) (GPIType t2) = t1 == t2
checkArg (Val v) (ValueT t)         = typeOf v == t
checkArg _ _                        = False

matchWith args sig =
  length args == length sig && and (zipWith checkArg args sig)

checkArgs :: (Autofloat a) => [ArgVal a] -> [ArgType] -> String -> [ArgVal a]
checkArgs arguments sig n =
  if arguments `matchWith` sig
    then arguments
    else sigMismatchError n sig arguments

checkArgsOverload ::
     (Autofloat a) => [ArgVal a] -> [[ArgType]] -> String -> [ArgVal a]
checkArgsOverload arguments signatures n =
  if any (arguments `matchWith`) signatures
    then arguments
    else noMatchedSigError n signatures arguments

checkReturn :: (Autofloat a) => ArgVal a -> ArgType -> Bool
-- TODO: add warning
checkReturn ret@(Val v) (ValueT t) = typeOf v == t
checkReturn (GPI v) _ = error "checkReturn: Computations cannot return GPIs"

--------------------------------------------------------------------------------
-- Computation Functions
sampleFunction :: CompFn
sampleFunction [Val (IntV n), Val (FloatV xmin), Val (FloatV xmax), Val (FloatV ymin), Val (FloatV ymax), Val (StrV typ)] g
  | n < 2 =
    error "A function needs to have >= 2 points"
  | typ == "surjection" =
    let (pts, g') = computeSurjection g n (xmin, ymin) (xmax, ymax)
    in (Val $ PtListV pts, g')
  | typ == "injection" =
    let pad = 0.25
        lower_left = (xmin, ymin)
        top_right = (xmax, ymax * (1-pad))
        (pts, g') = computeBijection g n lower_left top_right
    in (Val $ PtListV pts, g')
  | typ == "bijection" =
    let (pts, g') = computeBijection g n (xmin, ymin) (xmax, ymax)
    in (Val $ PtListV pts, g')
  | typ == "general" =
    let pad = 0.1
        lower_left = (xmin, ymin * (1-pad))
        top_right = (xmax, ymax * (1-pad))
        (pts, g') = computeSurjection g n lower_left top_right
    in (Val $ PtListV pts, g')

computeSurjection :: Autofloat a => StdGen -> Int -> Pt2 a -> Pt2 a -> ([Pt2 a], StdGen)
computeSurjection g numPoints (lowerx, lowery) (topx, topy) =
  let xs = lerpN lowerx topx (numPoints - 2)
      xs_increasing = sort xs
      (ys_inner, g') =
        randomsIn g (numPoints - 2) (r2f lowery, r2f topy)
      ys = lowery : ys_inner ++ [topy] -- Include endpts so function is onto
      ys_perm = shuffle' ys (length ys) g' -- Random permutation. TODO return g3?
  in (zip xs_increasing ys_perm, g') -- len xs == len ys

computeBijection :: Autofloat a => StdGen -> Int -> Pt2 a -> Pt2 a -> ([Pt2 a], StdGen)
computeBijection g numPoints (lowerx, lowery) (topx, topy) =
  let (ys_inner, g') = randomsIn g (numPoints - 2) (r2f lowery, r2f topy)
      -- if two adjacent y-coords y2 and y1 are closer than y_tol, drop the latter coord (so the curve doesn't look flat)
      ys_diff = removeClosePts y_tol $ sort $ nub ys_inner
      ys = lowery : ys_diff ++ [topy]
      (ys_plot, g'') = pickOne [reverse ys, ys] g'
      xs = lerpN lowerx topx $ length ys - 2
  in (zip xs ys_plot, g'')
  where y_tol = 10.0

-- calculates a line (of two points) intersecting the first axis, stopping before it leaves bbox of second axis
-- TODO rename lineLeft and lineRight
-- assuming a1 horizontal and a2 vertical, respectively
lineLeft :: ConstCompFn
lineLeft [Val (FloatV lineFrac), GPI a1@("Arrow", _), GPI a2@("Arrow", _)] =
  let a1_start = getNum a1 "startX"
  in let a1_len = abs (getNum a1 "endX" - a1_start)
     in let xpos = a1_start + lineFrac * a1_len
        in Val $ PtListV [(xpos, getNum a1 "startY"), (xpos, getNum a2 "endY")]

-- assuming a1 vert and a2 horiz, respectively
-- can this be written in terms of lineLeft?
lineRight :: ConstCompFn
lineRight [Val (FloatV lineFrac), GPI a1@("Arrow", _), GPI a2@("Arrow", _)] =
  let a1_start = getNum a1 "startY"
  in let a1_len = abs (getNum a1 "endY" - a1_start)
     in let ypos = a1_start + lineFrac * a1_len
        in Val $ PtListV [(getNum a2 "startX", ypos), (getNum a2 "endX", ypos)]

rgba :: ConstCompFn
rgba [Val (FloatV r), Val (FloatV g), Val (FloatV b), Val (FloatV a)] =
  Val (ColorV $ makeColor' r g b a)

hsva :: ConstCompFn
hsva [Val (FloatV h), Val (FloatV s), Val (FloatV v), Val (FloatV a)] =
  Val $ ColorV $ makeColorHsv h s v a

rgba2 :: ConstCompFn
rgba2 [Val (FloatV r), Val (FloatV g), Val (FloatV b), Val (FloatV a)] =
  Val (ColorV $ makeColor' (r / 255) (g / 255) (b / 255) (a / 255))

xy :: ConstCompFn
xy [Val (ListV xs)] = Val $ ListV $ take 2 xs

cosFn :: ConstCompFn -- In radians
cosFn [Val (FloatV d)] = Val $ FloatV $ cos d

sinFn :: ConstCompFn -- In radians
sinFn [Val (FloatV d)] = Val $ FloatV $ sin d

arctangent :: ConstCompFn -- In degrees
arctangent [Val (FloatV d)] = Val (FloatV $ (atan d) / pi * 180)

calcVectorsAngle :: ConstCompFn
calcVectorsAngle [Val (FloatV sx1), Val (FloatV sy1), Val (FloatV ex1), Val (FloatV ey1), Val (FloatV sx2), Val (FloatV sy2), Val (FloatV ex2), Val (FloatV ey2)] =
  let (ax, ay) = (ex1 - sx1, ey1 - sy1)
      (bx, by) = (ex2 - sx2, ey2 - sy2)
      ab = ax * bx + ay * by
      na = sqrt (ax ^ 2 + ay ^ 2)
      nb = sqrt (bx ^ 2 + by ^ 2)
      angle = acos (ab / (na * nb)) / pi * 180.0
  in Val (FloatV angle)

calcVectorsAngleWithOrigin :: ConstCompFn
calcVectorsAngleWithOrigin [Val (FloatV sx1), Val (FloatV sy1), Val (FloatV ex1), Val (FloatV ey1), Val (FloatV sx2), Val (FloatV sy2), Val (FloatV ex2), Val (FloatV ey2)] =
  let (ax, ay) = (ex1 - sx1, ey1 - sy1)
      (bx, by) = (ex2 - sx2, ey2 - sy2)
      (cx, cy) = ((ax + bx) / 2.0, (ay + by) / 2.0)
      angle =
        if cy < 0
          then (atan (cy / cx) / pi * 180.0) * 2.0
          else 180.0 + (atan (cy / cx) / pi * 180.0) * 2.0
  in Val (FloatV $ -1.0 * angle)
        --     angle1 =  if ay < 0 then  (atan (ay / ax) / pi*180.0) else 180.0  +  (atan (ay / ax) / pi*180.0)
        --     angle2 =  if by < 0 then  (atan (by / bx) / pi*180.0) else 180.0 +   (atan  (by / bx) / pi*180.0)
        -- in if traceShowId angle1 > traceShowId angle2 then Val (FloatV $ -1 * angle1) else Val (FloatV $ -1 * angle2)

generateRandomReal :: ConstCompFn
generateRandomReal [] =
  let g1 = mkStdGen 16
      (x, g2) = (randomR (1, 15) g1) :: (Int, StdGen)
      y = fst (randomR (1, 15) g2) :: Int
  in Val (FloatV ((fromIntegral x) / (fromIntegral y)))

calcNorm :: ConstCompFn
calcNorm [Val (FloatV sx1), Val (FloatV sy1), Val (FloatV ex1), Val (FloatV ey1)] =
  let nx = (ex1 - sx1) ** 2.0
      ny = (ey1 - sy1) ** 2.0
      norm = sqrt (nx + ny + epsd)
  in Val (FloatV norm)

<<<<<<< HEAD
normalizeFn :: ConstCompFn
normalizeFn [Val (ListV xs)] = Val $ ListV $ normalize xs
=======
distFn :: ConstCompFn
distFn [Val (ListV v), Val (ListV w)] =
         Val $ FloatV $ norm $ v -. w
>>>>>>> d53ff1b3

normSq' :: ConstCompFn
normSq' [Val (FloatV x), Val (FloatV y)] = Val $ FloatV $ x * x + y * y

linePts, arrowPts :: (Autofloat a) => Shape a -> (a, a, a, a)
linePts = arrowPts

arrowPts a =
  (getNum a "startX", getNum a "startY", getNum a "endX", getNum a "endY")

infinity :: Floating a => a
infinity = 1 / 0 -- x/0 == Infinity for any x > 0 (x = 0 -> Nan, x < 0 -> -Infinity)

intersectionX :: ConstCompFn
intersectionX [GPI a1@("Arrow", _), GPI a2@("Arrow", _)] =
  let (x0, y0, x1, y1) = arrowPts a1
      (x2, y2, x3, y3) = arrowPts a2
      det = (x0 - x1) * (y2 - y3) - (y0 - y1) * (x2 - x3)
  in Val $
     FloatV $
     if det == 0
       then infinity
       else (x0 * y1 - y0 * x1) * (x2 - x3) -
            (x0 - x1) * (x2 * x3 - y2 * y3) / det

intersectionY :: ConstCompFn
intersectionY [GPI a1@("Arrow", _), GPI a2@("Arrow", _)] =
  let (x0, y0, x1, y1) = arrowPts a1
      (x2, y2, x3, y3) = arrowPts a2
      det = (x0 - x1) * (y2 - y3) - (y0 - y1) * (x2 - x3)
  in Val $
     FloatV $
     if det == 0
       then infinity
       else (x0 * y1 - y0 * x1) * (x2 - x3) -
            (y0 - y1) * (x2 * x3 - y2 * y3) / det

len :: ConstCompFn
len [GPI a@("Arrow", _)] =
  let (x0, y0, x1, y1) = arrowPts a
  in Val $ FloatV $ dist (x0, y0) (x1, y1)

lineLength :: ConstCompFn
lineLength [GPI a@("Line", _)] =
  let (x0, y0, x1, y1) = arrowPts a
  in Val $ FloatV $ dist (x0, y0) (x1, y1)

midpointX :: ConstCompFn
midpointX [GPI l] =
  if linelike l
    then let (x0, x1) = (getNum l "startX", getNum l "endX")
         in Val $ FloatV $ (x1 + x0) / 2
    else error "GPI type must be line-like"

midpointY :: ConstCompFn
midpointY [GPI l] =
  if linelike l
    then let (y0, y1) = (getNum l "startY", getNum l "endY")
         in Val $ FloatV $ (y1 + y0) / 2
    else error "GPI type must be line-like"

average :: ConstCompFn
average [Val (FloatV x), Val (FloatV y)] =
  let res = (x + y) / 2
  in Val $ FloatV res
average [Val (ListV xs)] =
  let len' = if null xs then 1 else length xs -- avoid divide by 0
      res  = sum xs / (r2f len')
  in Val $ FloatV res

norm_ :: ConstCompFn
norm_ [Val (FloatV x), Val (FloatV y)] = Val $ FloatV $ norm [x, y]

-- Wrapper for interpolateFn
interpolate :: ConstCompFn
interpolate [Val (PtListV pts)] =
  let pathRes = interpolateFn pts 1.0
  in Val $ PathDataV [Open pathRes]
interpolate [Val (PtListV pts), Val (FloatV k)] =
  let pathRes = interpolateFn pts k
  in Val $ PathDataV [Open pathRes]

-- | Catmull-Rom spline interpolation algorithm
interpolateFn :: Autofloat a => [Pt2 a] -> a -> [Elem a]
interpolateFn pts k =
  let p0 = head pts
      chunks = repeat4 $ head pts : pts ++ [last pts]
      paths = map (chain k) chunks
      finalPath = Pt p0 : paths
  in finalPath
  where
    repeat4 xs = [take 4 . drop n $ xs | n <- [0 .. length xs - 4]]

chain :: Autofloat a => a -> [(a, a)] -> Elem a
chain k [(x0, y0), (x1, y1), (x2, y2), (x3, y3)] =
  let cp1x = x1 + (x2 - x0) / 6 * k
      cp1y = y1 + (y2 - y0) / 6 * k
      cp2x = x2 - (x3 - x1) / 6 * k
      cp2y = y2 - (y3 - y1) / 6 * k
  in CubicBez ((cp1x, cp1y), (cp2x, cp2y), (x2, y2))

sampleList2 :: [a] -> StdGen -> (a, StdGen)
sampleList2 list g =
  let (idx, g') = randomR (0, length list - 1) g
  in (list !! idx, g')

sampleList :: (Autofloat a) => [a] -> StdGen -> (a, StdGen)
sampleList list g =
  let (idx, g') = randomR (0, length list - 1) g
  in (list !! idx, g')

-- sample random element from domain of function (relation)
fromDomain :: CompFn
fromDomain [Val (PtListV path)] g =
  let (x, g') = sampleList (middle $ map fst path) g
           -- let x = fst $ path !! 1 in
  in (Val $ FloatV x, g')
  where
    middle = init . tail

-- lookup element in function (relation) by making a Map
applyFn :: ConstCompFn
applyFn [Val (PtListV path), Val (FloatV x)] =
  case M.lookup x (M.fromList path) of
    Just y  -> Val (FloatV y)
    Nothing -> error "x element does not exist in function"

-- TODO: remove the unused functions in the next four
midpointPathX :: ConstCompFn
midpointPathX [Val (PtListV path)] =
  let xs = map fst path
      res = (maximum xs + minimum xs) / 2
  in Val $ FloatV res

midpointPathY :: ConstCompFn
midpointPathY [Val (PtListV path)] =
  let ys = map snd path
      res = (maximum ys + minimum ys) / 2
  in Val $ FloatV res

sizePathX :: ConstCompFn
sizePathX [Val (PtListV path)] =
  let xs = map fst path
      res = maximum xs - minimum xs
  in Val $ FloatV res

sizePathY :: ConstCompFn
sizePathY [Val (PtListV path)] =
  let ys = map snd path
      res = maximum ys - minimum ys
  in Val $ FloatV res

-- Compute path for an integral's shape (under a function, above the interval on which the function is defined)
makeRegionPath :: ConstCompFn
makeRegionPath [GPI fn@("Curve", _), GPI intv@("Line", _)] =
  let pt1 = Pt $ getPoint "start" intv
      pt2 = Pt $ getPoint "end" intv
                   -- Assume the function is a single open path consisting of a Pt elem, followed by CubicBez elements
                   -- (i.e. produced by `interpolate` with parameter "open")
      curve =
        case (getPathData fn) !! 0 of
          Open elems -> elems
          Closed elems ->
            error "makeRegionPath not implemented for closed paths"
      path = Closed $ pt1 : curve ++ [pt2]
  in Val (PathDataV [path])
-- Make determinant region
makeRegionPath [GPI a1, GPI a2] =
  if not (linelike a1 && linelike a2)
    then error "expected two linelike GPIs"
    else let xs@[sx1, ex1, sx2, ex2] = getXs a1 ++ getXs a2
             ys@[sy1, ey1, sy2, ey2] = getYs a1 ++ getYs a2
                   -- Third coordinate is the vector addition, normalized for an origin that may not be (0, 0)
             regionPts =
               [ (sx1, sy1)
               , (ex1, ey1)
               , (ex1 + ex2 - sx1, ey1 + ey2 - sy1)
               , (ex2, ey2)
               ]
             path = Closed $ map Pt regionPts
         in Val (PathDataV [path])
  where
    getXs a = [getNum a "startX", getNum a "endX"]
    getYs a = [getNum a "startY", getNum a "endY"]

-- | Draws a filled region from domain to range with in-curved sides, assuming domain is above range
-- | Directionality: domain's right, then range's right, then range's left, then domain's left
-- TODO: when range's x is a lot smaller than the domain's x, or |range| << |domain|, the generated region crosses itself
-- You can see this by adjusting the interval size by *dragging the labels*
-- TODO: should account for thickness of domain and range
-- Assuming horizontal GPIs
sampleFunctionArea :: CompFn
sampleFunctionArea [x@(GPI domain), y@(GPI range)] g
                   -- Apply with default offsets
 = sampleFunctionArea [x, y, Val (FloatV 0.3), Val (FloatV 0.0)] g
sampleFunctionArea [GPI domain, GPI range, Val (FloatV xFrac), Val (FloatV yFrac)] g =
  if linelike domain && linelike range
    then let pt_tl = getPoint "start" domain
             pt_tr = getPoint "end" domain
             pt_br = getPoint "end" range
             pt_bl = getPoint "start" range
                        -- Compute dx (the x offset for the function's shape) as a fraction of width of the smaller interval
             width =
               min (abs (fst pt_tl - fst pt_tr)) (abs (fst pt_br - fst pt_bl))
             height = abs $ snd pt_bl - snd pt_tl
             dx = xFrac * width
             dy = yFrac * height
             x_offset = (dx, 0)
             y_offset = (0, dy)
             pt_midright = midpoint pt_tr pt_br -: x_offset +: y_offset
             pt_midleft = midpoint pt_bl pt_tl +: x_offset +: y_offset
             right_curve = interpolateFn [pt_tr, pt_midright, pt_br] 1.0
             left_curve = interpolateFn [pt_bl, pt_midleft, pt_tl] 1.0
                        -- TODO: not sure if this is right. do any points need to be included in the path?
             path =
               Closed $
               [Pt pt_tl, Pt pt_tr] ++
               right_curve ++ [Pt pt_br, Pt pt_bl] ++ left_curve
         in (Val $ PathDataV [path], g)
    else error "expected two linelike shapes"

-- Draw a curve from (x1, y1) to (x2, y2) with some point in the middle defining curvature
makeCurve :: CompFn
makeCurve [Val (FloatV x1), Val (FloatV y1), Val (FloatV x2), Val (FloatV y2), Val (FloatV dx), Val (FloatV dy)] g =
  let offset = (dx, dy)
      midpt = midpoint (x1, y1) (x2, y2) +: offset
      path = Open $ interpolateFn [(x1, y1), midpt, (x2, y2)] 1.0
  in (Val $ PathDataV [path], g)

-- Draw a rectangle via three points
mkRectangle :: ConstCompFn
mkRectangle [Val (FloatV x1), Val (FloatV y1), Val (FloatV x2), Val (FloatV y2), Val (FloatV x3), Val (FloatV y3), Val (FloatV x4), Val (FloatV y4)] =
  let path = Closed [Pt (x1, y1), Pt (x2, y2), Pt (x3, y3), Pt (x4, y4)]
  in Val $ PathDataV [path]

-- Draw a triangle as the closure of three lines (assuming they define a valid triangle, i.e. intersect exactly at their endpoints)
triangle :: ConstCompFn
triangle [Val (FloatV x1), Val (FloatV y1), Val (FloatV x2), Val (FloatV y2), Val (FloatV x3), Val (FloatV y3)] =
  let path = Closed [Pt (x1, y1), Pt (x2, y2), Pt (x3, y3)]
  in Val $ PathDataV [path]
triangle [GPI e1@("Line", _), GPI e2@("Line", _), GPI e3@("Line", _)]
         -- TODO: what's the convention on the ordering of the lines?
 =
  let (v1, v2) = (getPoint "start" e1, getPoint "end" e1)
      v3_candidates =
        [ getPoint "start" e2
        , getPoint "end" e2
        , getPoint "start" e3
        , getPoint "end" e3
        ]
      v3 = furthestFrom (v1, v2) v3_candidates
      path = Closed [Pt v1, Pt v2, Pt v3]
  in Val $ PathDataV [path] {- trace ("path: " ++ show path) $ -}
  where
    furthestFrom :: (Autofloat a) => (Pt2 a, Pt2 a) -> [Pt2 a] -> Pt2 a
    furthestFrom (p1, p2) pts =
      fst $
      maximumBy (\p1 p2 -> compare (snd p1) (snd p2)) $
      map (\p -> (p, dist p p1 + dist p p2)) pts

sharedP :: ConstCompFn
sharedP [Val (FloatV a), Val (FloatV b), Val (FloatV c), Val (FloatV d)] =
  let xs = nub [a, b, c, d]
      common =
        case xs of
          []   -> error "no shared points between segments"
          x:xs -> x
  in Val $ FloatV common

-- | Given points (q, p, r) that define a triangle (where `p` is the point of the right angle)
-- Centered at Q, project QP (the leg) onto QR (the side opposite the right angle) to give the location of the altitude, then decenter from Q
projectFn :: ConstCompFn
projectFn [Val (TupV q), Val (TupV p), Val (TupV r)] =
  let qp = p -: q
      qr = r -: q
      altitude = proj2 qr qp
      res = altitude +: q
  in Val $ TupV res

angleOf :: ConstCompFn
angleOf [GPI l@("Line", _), Val (FloatV originX), Val (FloatV originY)] =
  let origin = (originX, originY)
      (start, end) = (getPoint "start" l, getPoint "end" l)
      endpoint =
        if origin == start
          then end
          else start -- Pick the point that's not the origin
      (rayX, rayY) = endpoint -: origin
      angleRad = atan2 rayY rayX
      angle = (angleRad * 180) / pi
  in Val $ FloatV angle

perp :: Autofloat a => Pt2 a -> Pt2 a -> Pt2 a -> a -> Pt2 a
perp start end base len =
  let dir = normalize' $ start -: end -- Draw it the other way
      perpDir = (len *: (rot90 dir)) +: base
  in perpDir

perpX :: ConstCompFn
perpX [GPI l@("Line", _), Val (FloatV baseX), Val (FloatV baseY), Val (FloatV len)] =
  let (start, end) = (getPoint "start" l, getPoint "end" l)
  in Val $ FloatV $ fst $ perp start end (baseX, baseY) len

perpY :: ConstCompFn
perpY [GPI l@("Line", _), Val (FloatV baseX), Val (FloatV baseY), Val (FloatV len)] =
  let (start, end) = (getPoint "start" l, getPoint "end" l)
  in Val $ FloatV $ snd $ perp start end (baseX, baseY) len

-- Given two orthogonal segments that intersect at startR (or startL, should be the same point)
-- and a size, make three points that describe a perpendicular mark at the angle where the segments intersect.
perpPathFlat :: Autofloat a => a -> (Pt2 a, Pt2 a) -> (Pt2 a, Pt2 a) -> (Pt2 a, Pt2 a, Pt2 a)
perpPathFlat size (startR, endR) (startL, endL) =
  let dirR = normalize' $ endR -: startR
      dirL = normalize' $ endL -: startL
      ptL = startR +: (size *: dirL)
      ptR = startR +: (size *: dirR)
      ptLR = startR +: (size *: dirL) +: (size *: dirR)
  in (ptL, ptLR, ptR)

perpPath :: ConstCompFn

perpPath [Val (TupV q), Val (TupV p), Val (TupV r), Val (FloatV size)] = -- Euclidean
  let seg1 = (p, q)
      seg2 = (p, r)
      (ptL, ptLR, ptR) = perpPathFlat size seg1 seg2
      path = Closed $ [Pt ptL, Pt ptLR, Pt ptR, Pt p]
  in Val $ PathDataV [path]

perpPath [GPI r@("Line", _), GPI l@("Line", _), Val (TupV midpt), Val (FloatV size)] = -- Euclidean
  let seg1 = (getPoint "start" r, getPoint "end" r)
      seg2 = (getPoint "start" l, getPoint "end" l)
      (ptL, ptLR, ptR) = perpPathFlat size seg1 seg2
      path = Closed $ [Pt ptL, Pt ptLR, Pt ptR, Pt midpt]
  in Val $ PathDataV [path]

perpPath [Val (ListV p), Val (ListV q), Val (ListV tailv), Val (ListV headv), Val (FloatV arcLen)] = -- Spherical
  let (p', q') = (normalize p, normalize q)
             -- TODO: cache these calculations bc they're recomputed many times in Ray, Triangle, etc.
      (e1, e2) = (p', normalize (p' `cross` q')) -- e2 is normal to (e1, e3)
      e3 = normalize (e2 `cross` e1)
      local_normal_normal = normalize (tailv `cross` headv) -- The normal to the plane defined by the (headv, tailv) vectors, which is tangent to (p,q) at the point tailv
      pt_along_seg = circPtInPlane tailv local_normal_normal arcLen -- Start at the tail of the ray and move along the segment (pq) using its tangent
      pt_along_normal = circPtInPlane tailv e2 arcLen -- Start at the tail of the ray and move along the ray in the direction normal to (pq)
      n = 20
      arc_parallel_to_normal = slerp n 0.0 arcLen pt_along_seg e2 -- Move from the segment point in the direction normal to (pq)
      arc_parallel_to_seg =
        slerp n 0.0 arcLen pt_along_normal local_normal_normal -- Move from the ray point in the direction normal to the ray
             -- Note that the directions are chosen so that the directionality of the arcs match so they meet at a point
      perpPathPts = arc_parallel_to_normal ++ (tail . reverse) arc_parallel_to_seg -- Drop a point so they join better
      arc_pt_to_seg = slerpPts n tailv (perpPathPts !! 0)
      arc_ray_to_pt = slerpPts n (last perpPathPts) tailv
      perpPathSquare = arc_pt_to_seg ++ perpPathPts ++ arc_ray_to_pt
  in Val $ LListV perpPathSquare

-- NOTE: assumes that the curve has at least 3 points
tangentLine :: Autofloat a => a -> [Pt2 a] -> a -> (Pt2 a, Pt2 a)
tangentLine x ptList len =
  let i = fromMaybe 1 $ findIndex (\(a, _) -> abs (x - a) <= 1) ptList
      p0@(px, py) = ptList !! i
      p1 = nextPoint p0 $ drop (i - 1) ptList
      k = slope p0 p1
      dx = d / sqrt (1 + k ^ 2)
      dy = k * dx
      d = len / 2
  in ((px - dx, py - dy), (px + dx, py + dy))
        -- NOTE: instead of getting the immediate next point in the list, we search the rest of the list until a point that is numerically far enough from (x, y) is found, in order to compute the slope.
  where
    nextPoint (x, y) l =
      fromMaybe (error "tangentLine: cannot find next point") $
      find (\(x', y') -> abs (x - x') > epsd || abs (y - y') > epsd) l
    slope (x0, y0) (x1, y1) = (y1 - y0) / (x1 - x0)

tangentLineSX :: ConstCompFn
tangentLineSX [Val (PtListV curve), Val (FloatV x), Val (FloatV len)] =
  Val $ FloatV $ fst $ fst $ tangentLine x curve len

tangentLineSY :: ConstCompFn
tangentLineSY [Val (PtListV curve), Val (FloatV x), Val (FloatV len)] =
  Val $ FloatV $ snd $ fst $ tangentLine x curve len

tangentLineEX :: ConstCompFn
tangentLineEX [Val (PtListV curve), Val (FloatV x), Val (FloatV len)] =
  Val $ FloatV $ fst $ snd $ tangentLine x curve len

tangentLineEY :: ConstCompFn
tangentLineEY [Val (PtListV curve), Val (FloatV x), Val (FloatV len)] =
  Val $ FloatV $ snd $ snd $ tangentLine x curve len

polygonizeCurve :: ConstCompFn
polygonizeCurve [Val (IntV maxIter), Val (PathDataV curve)] =
  Val $ PtListV $ polygonizePath (fromIntegral maxIter) curve

bboxHeight :: ConstCompFn
bboxHeight [GPI a1@("Arrow", _), GPI a2@("Arrow", _)] =
  let ys@[y0, y1, y2, y3] = getYs a1 ++ getYs a2
      (ymin, ymax) = (minimum ys, maximum ys)
  in Val $ FloatV $ abs $ ymax - ymin
  where
    getYs a = [getNum a "startY", getNum a "endY"]

bboxWidth :: ConstCompFn
bboxWidth [GPI a1@("Arrow", _), GPI a2@("Arrow", _)] =
  let xs@[x0, x1, x2, x3] = getXs a1 ++ getXs a2
      (xmin, xmax) = (minimum xs, maximum xs)
  in Val $ FloatV $ abs $ xmax - xmin
  where
    getXs a = [getNum a "startX", getNum a "endX"]

bbox :: (Autofloat a) => Shape a -> Shape a -> [(a, a)]
bbox a1 a2 =
  if not (linelike a1 && linelike a2)
    then error "expected two linelike GPIs"
    else let xs@[x0, x1, x2, x3] = getXs a1 ++ getXs a2
             (xmin, xmax) = (minimum xs, maximum xs)
             ys@[y0, y1, y2, y3] = getYs a1 ++ getYs a2
             (ymin, ymax) = (minimum ys, maximum ys)
    -- Four bbox points in clockwise order (bottom left, bottom right, top right, top left)
         in [(xmin, ymin), (xmax, ymin), (xmax, ymax), (xmin, ymax)]
  where
    getXs a = [getNum a "startX", getNum a "endX"]
    getYs a = [getNum a "startY", getNum a "endY"]

bbox' :: ConstCompFn
bbox' [GPI a1, GPI a2] = Val $ PtListV $ bbox a2 a2

min' :: ConstCompFn
min' [Val (FloatV x), Val (FloatV y)] = Val $ FloatV $ min x y

max' :: ConstCompFn
max' [Val (FloatV x), Val (FloatV y)] = Val $ FloatV $ max x y

noop :: CompFn
noop [] g = (Val (StrV "TODO"), g)

-- Set the opacity to a given fraction of the value.
setOpacity :: ConstCompFn
setOpacity [Val (ColorV (RGBA r g b a)), Val (FloatV frac)] =
  Val $ ColorV (RGBA r g b (r2f frac * a))

sampleColor' :: CompFn
sampleColor' [Val (FloatV a), Val (StrV colorType)] g = 
             if colorType == "rgb" then
                 let (ColorV (RGBA r0 g0 b0 a0), g') = sampleColor g
                 in (Val $ ColorV $ RGBA r0 g0 b0 (r2f a), g')
             else if colorType == "hsv" then
                 let (h, g') = randomR (0, 360) g
                     s = 100
                     v = 80
                 in (Val $ ColorV $ HSVA h s v (r2f a), g')
             else error ("invalid color string: " ++ colorType)

sampleNum' :: CompFn
sampleNum' [Val (FloatV x), Val (FloatV y)] g = -- Sample in range
         let (res, g') = sampleFloatIn (r2f x, r2f y) g
         in (Val res, g')

sampleNum' [] g =
         let (res, g') = sampleFloatIn canvasDims g
         in (Val res, g')

-- Interpolate between the color and white
-- The alternative is to uniformly scale up the color and clamp when it hits 255,
-- but that changes the hue of the color.
-- https://stackoverflow.com/questions/141855/programmatically-lighten-a-color
scaleColor :: ConstCompFn
scaleColor [Val (ColorV (RGBA r g b a)), Val (FloatV frac)] =
  let c = r2f frac
      max_val = 1
      (r', g', b') = (lerp r 1 c, lerp g 1 c, lerp b 1 c)
  in Val $ ColorV (RGBA r' g' b' a)

blendColor :: ConstCompFn
blendColor [Val (ColorV (RGBA r0 g0 b0 a0)), Val (ColorV (RGBA r1 g1 b1 a1))] =
  -- Assuming both colors are at full opacity, returns a color at full opacity
  Val $ ColorV (RGBA ((r0 + r1)/2) ((g0 + g1)/2) ((b0 + b1)/2) 1.0)

----------
get' :: ConstCompFn
get' [Val (PtListV xs), Val (IntV i)] = Val $ TupV $ xs !! i
get' [Val (LListV xs), Val (IntV i)] = Val $ ListV $ xs !! i
get' [Val (ListV xs), Val (IntV i)] =
  let i' = (fromIntegral i) :: Int
  in if i' < 0 || i' >= length xs
       then error "out of bounds access in get'"
       else Val $ FloatV $ xs !! i'
get' [Val (TupV (x1, x2)), index] = get' [Val (ListV [x1, x2]), index]

projectVec :: Autofloat a => String -> Pt2 a -> Pt2 a -> a -> [a] -> [a] -> [a] -> a -> [a]
projectVec name hfov vfov r camera dir vec_math toScreen =
  let vec_camera = vec_math -. camera -- Camera at origin. TODO: rotate with dir
      [px, py, pz] = vec_camera
      vec_proj = (1 / pz) *. [px, py]
      vec_screen = toScreen *. vec_proj
      vec_proj_screen = vec_screen ++ [pz] -- TODO check denom 0. Also note z might be negative?
<<<<<<< HEAD
  in -- trace
       -- ("\n" ++ "name: " ++ name ++
       --  "\nvec_math: " ++ show vec_math ++
       --  "\n||vec_math||: " ++ show (norm vec_math) ++
       --  "\nvec_camera: " ++ show vec_camera ++
       --  "\nvec_proj: " ++ show vec_proj ++
       --  "\nvec_screen: " ++ show vec_screen ++ 
       --  "\nvec_proj_screen: " ++ show vec_proj_screen ++ "\n")
=======
  in trace
       ("\n" ++ "name: " ++ name ++
        "\nvec_math: " ++ show vec_math ++
        "\n||vec_math||: " ++ show (norm vec_math) ++
        "\nvec_camera: " ++ show vec_camera ++
        "\nvec_proj: " ++ show vec_proj ++
        "\nvec_screen: " ++ show vec_screen ++
        "\nvec_proj_screen: " ++ show vec_proj_screen ++ "\n")
>>>>>>> d53ff1b3
       vec_proj_screen

-- | For two points p, q, the easiest thing is to form an orthonormal basis e1=p, e2=(p x q)/|p x q|, e3=e2 x e1, then draw the arc as cos(t)e1 + sin(t)e3 for t between 0 and arccos(p . q) (Assuming p and q are unit)
slerp' :: ConstCompFn
slerp' [Val (ListV p), Val (ListV q), Val (IntV n)] = -- Assuming unit p, q?
   let pts = slerpPts (fromIntegral n) p q
   in Val $ LListV $ pts

-- TODO: how does this behave with negative numbers?
modSty :: ConstCompFn
modSty [Val (FloatV x), Val (FloatV m)] = Val $ FloatV $ (x `mod'` m) -- Floating mod

-- http://mathworld.wolfram.com/SphericalCoordinates.html
projectAndToScreen :: ConstCompFn
projectAndToScreen [Val (TupV hfov), Val (TupV vfov), Val (FloatV r), Val (ListV camera), Val (ListV dir), Val (ListV vec_math), Val (FloatV toScreen), Val (StrV name)] =
  Val $ ListV $ projectVec name hfov vfov r camera dir vec_math toScreen

projectAndToScreen_list :: ConstCompFn
projectAndToScreen_list [Val (TupV hfov), Val (TupV vfov), Val (FloatV r), Val (ListV camera), Val (ListV dir), Val (LListV spherePath), Val (FloatV toScreen), Val (StrV name)] =
  Val $
  PtListV $
  (map
     (\vmath ->
        let res = projectVec name hfov vfov r camera dir vmath toScreen
        in (res !! 0, res !! 1))
     spherePath)
     -- Discard z-coordinate for now

halfwayPoint' :: ConstCompFn -- Based off slerp'
halfwayPoint' [Val (ListV p), Val (ListV q)] =
  let (p', q') = (normalize p, normalize q)
      (e1, e2) = (p', normalize (p' `cross` q'))
      e3 = normalize (e2 `cross` e1)
      t = (angleBetweenRad p' q') / 2.0 -- Half the angle, or half the arc length
      r = circPtInPlane e1 e3 t
  in Val (ListV r)

normalOnSphere' :: ConstCompFn
normalOnSphere' [Val (ListV p), Val (ListV q), Val (ListV tailv), Val (FloatV arcLen)] =
  let normalv = normalize (p `cross` q)
      headv = circPtInPlane (normalize tailv) normalv arcLen -- Start at tailv (point on segment), move in normal direction by arcLen
  in Val (ListV headv)

arcPathEuclidean :: ConstCompFn
arcPathEuclidean [Val (ListV p), Val (ListV q), Val (ListV r), Val (FloatV radius), Val (StrV ptype)] = -- Radius is arc len
  let (v, w) = (q -. p, r -. p) -- Move to origin, create orthonormal basis, walk in plane, translate/scale back
      e1 = normalize v
      e2 = gramSchmidt e1 w
      res = transformPts p radius $ slerp 20 0 (angleBetweenRad v w) e1 e2
      res' = if ptype == "Closed" then p : res else res  -- Make a wedge
  in Val $ PtListV $ map tuplify2 res'

-- TODO: share some code between this and arcPathEuclidean?
angleBisectorEuclidean :: ConstCompFn
angleBisectorEuclidean [Val (ListV p), Val (ListV q), Val (ListV r), Val (FloatV radius)] =
  let (v, w) = (q -. p, r -. p) -- Move to origin, create orthonormal basis, walk in plane, translate/scale back
      e1 = normalize v
      e2 = gramSchmidt e1 w
      bis_pt = transformPt p radius $ circPtInPlane e1 e2 ((angleBetweenRad v w) / 2.0)
  in Val $ ListV bis_pt

-- Draw the arc on the sphere between the segment (pq) and the segment (pr) with some fixed radius
-- The angle between lines (pq, pr) is angle of the planes containing the great circles of the arcs
-- Find an orthonormal basis with the normal (n) of the sphere at a point, then the tangent vectors (t1, t2) of the plane at the point, where t1 is in the direction of one of the lines
-- t1 is found as `p - proj_q(p) |> normalize` (where p is the local origin and q is another point on the triangle)
-- Then draw the arc in the tangent plane from t1 to the angle, then translate it to the local origin
arcPath' :: ConstCompFn
arcPath' [Val (ListV p), Val (ListV q), Val (ListV r), Val (FloatV radius)] = -- Radius is arc len
  let normal = p
      (qp, rp) = (q -. p, r -. p)
      (qp_normal, rp_normal) = (q `cross` p, r `cross` p)
      theta = angleBetweenSigned normal qp_normal rp_normal -- The signed angle from qp normal to rp normal (in the tangent plane defined by `p`, where `p` is the normal that points outward from the sphere
      t1 = normalize (qp -. (proj normal qp)) -- tangent in qp direction
      t2 = t1 `cross` normal
      n = 20
      -- starts at qp segment (from q to r). Why does this arc lie on the sphere?
      arcPoints_qr = transformPts p radius $ slerp n 0 theta t1 t2
      -- Geodesic from p in the direction of q
      arcLeg_pq = slerpPts n p (arcPoints_qr !! 0)
      -- Geodesic from p in the direction of r
      arcLeg_rp = slerpPts n (last arcPoints_qr) p
      arcWedgePath = arcLeg_pq ++ arcPoints_qr ++ arcLeg_rp
  in Val $ LListV arcWedgePath

transformPt :: Autofloat a => [a] -> a -> [a] -> [a]
transformPt origin r p = ((origin +.) . (r *.)) p

transformPts :: Autofloat a => [a] -> a -> [[a]] -> [[a]]
transformPts origin radius pts = map ((origin +.) . (radius *.)) pts

-- TODO: share some code betwen this and arcPath'?
angleBisector' :: ConstCompFn
angleBisector' [Val (ListV p), Val (ListV q), Val (ListV r), Val (FloatV radius)] = -- Radius is arc len
  let normal = p
      (qp, rp) = (q -. p, r -. p)
      (qp_normal, rp_normal) = (q `cross` p, r `cross` p)
      theta = (angleBetweenSigned normal qp_normal rp_normal) / 2.0
      t1 = normalize (qp -. (proj normal qp)) -- tangent in qp direction
      t2 = t1 `cross` normal
      pt_origin = (p +.) $ (radius *.) $ circPtInPlane t1 t2 theta -- starts at qp segment
  in Val $ ListV pt_origin

scaleLinear' :: ConstCompFn
scaleLinear' [Val (FloatV x), Val (TupV range), Val (TupV range')] =
  Val $ FloatV $ scaleLinear x range range'

pathFromPoints :: ConstCompFn
pathFromPoints [Val (PtListV pts)] =
  let path = Open $ map Pt pts
  in Val $ PathDataV [path]

polygonFromPoints :: ConstCompFn
polygonFromPoints [Val (PtListV pts)] =
  let path = Closed $ map Pt pts
  in Val $ PathDataV [path]

joinPath :: ConstCompFn
joinPath [Val (PtListV pq), Val (PtListV qr), Val (PtListV rp)] =
  let path = Closed $ map Pt $ pq ++ qr ++ rp
  in Val $ PathDataV [path]

dotFn :: ConstCompFn
dotFn [Val (TupV u), Val (TupV v)] = Val $ FloatV $ u `dotv` v

angleFn :: ConstCompFn
angleFn [Val (TupV (v1, v2))] = Val $ FloatV $ atan2 v2 v1

-- TODO: yeah... get rid of this function
makePalette :: ConstCompFn
makePalette [Val (ColorV c1), Val (ColorV c2), Val (ColorV c3)] = 
        Val $ PaletteV [c1, c2, c3]

makePalette [Val (ColorV c1), Val (ColorV c2), Val (ColorV c3), Val (ColorV c4)] = 
        Val $ PaletteV [c1, c2, c3, c4]

-- TODO: only works for color lists right now
sampleUniformFn :: CompFn
-- sampleUniformFn [Val (ListV xs)] g = 
--                 let (v, g') = sampleList2 xs g
--                 in (Val $ v, g')

sampleUniformFn [Val (PaletteV xs)] g = 
                let (v, g') = sampleList2 xs g
                in (Val $ ColorV v, g')

-- Given a side of the square (p,q), calculate the exterior side of the square (r,s) (TODO: on the "outside" of the triangle)
squareAtFn :: ConstCompFn
squareAtFn [Val (TupV p), Val (TupV q)] = 
  let v1 = q -: p
      v2 = rot90 v1
      v3 = rot90 v2
      r = q +: v2
      s = r +: v3
      pts = [p, q, r, s]
  in Val $ PtListV pts

-- Given a third point (`r` of the triangle), rotate in direction so the square doesn't overlap with the triangle
-- TODO: combine with the above
squareAtFn [Val (TupV p), Val (TupV q), Val (TupV triPt)] = 
  let sgnRes = crossSgn (triPt -: q) (p -: q)
      rotDir = if sgnRes < 0 then rot90 else rotNeg90
      v1 = q -: p
      v2 = rotDir v1
      v3 = rotDir v2
      r = q +: v2
      s = r +: v3
      pts = [p, q, r, s]
  in Val $ PtListV pts

-- | Hyperbolic functions

calcZ' :: Autofloat a => a -> a -> a
calcZ' x y = sqrt (1 + x * x + y * y) -- For x^2 + y^2 - z^2 = -1, just take the positive solution for z

toDisk' :: Autofloat a => [a] -> [a]
toDisk' [x, y, z] = [x / (z + 1), y / (z + 1)]

diskToScreen' :: Autofloat a => a -> [a] -> [a]
diskToScreen' toScreen v = map (* toScreen) v

toDisk :: ConstCompFn -- Project to Poincare disk
toDisk [Val (ListV v)] = Val $ ListV $ toDisk' v

calcZ :: ConstCompFn
calcZ [Val (FloatV x), Val (FloatV y)] = Val $ FloatV $ calcZ' x y

-- For x^2 + y^2 + z^2 = 1, but make sure `z` is negative (so it's on the visible side, closer to the camera) and the `abs` to make sure it doesn't go out of bounds
calcZSphere :: ConstCompFn
calcZSphere [Val (FloatV x), Val (FloatV y), Val (FloatV r)] = 
            -- Val $ FloatV $ -1.0 * sqrt (abs(1 - x * x - y * y)) 
            let (x', y') = if (x * x + y * y) > (r * r)
                           then r *: normalize' (x, y)
                           else (x, y)
                inner = 1 - x' * x' - y' * y' + epsd
                z' = -1.0 * sqrt inner
            in Val $ ListV $ 
               -- trace 
               --       ("sqrt inner: " ++ show inner
               --        ++ "\nsqrt z': " ++ show z'
               --        ++ "\nvec: " ++ show [x', y', z']
               --        ++ "\nnorm: " ++ show (norm [x', y', z']))
               [x', y', z']

diskToScreen :: ConstCompFn
diskToScreen [Val (ListV v), Val (FloatV toScreen)] =
             Val $ ListV $ diskToScreen' toScreen v

-- Denote the Lorenz inner product x1y1 + x2y2 - x3y3 as <x, y>L.
-- Assuming a and b lie on the hyperboloid (x^2 + y^2 - z^2 = -1, z > 0)
-- For a vector v on the hyperboloid, <v, v>L = -1
-- If we start with two vectors a, b on the hyperboloid,
-- then we find an orthonormal basis for the plane that they span by using Gram-Schmidt:
-- e1 = a
-- e2 = normalize(b + <a, b>L * a)
-- (note the sign change: b + proj_a(b), NOT -)
-- e2 is the unit tangent vector at a in the direction of b. (This is a general method for finding that tangent vector)
-- (See the picture on the blackboard)
-- Then we walk starting at a to b, using e1 cosh d + e2 sinh d, where d is the hyperbolic distance between a and b
slerpHyp :: ConstCompFn
slerpHyp [Val (ListV a), Val (ListV b), Val (IntV n)] =
         let e1 = a
             e2 = gramSchmidtHyp e1 b
             d = hypDist a b
             pts = hlerp (fromIntegral n) 0.0 d e1 e2
         in Val $ LListV $
         -- trace
         -- ("\n(a, b, d): " ++ show (a, b, d) ++ "\npts: " ++ show pts ++
         --  "\n(e1, e2): " ++ show (e1, e2))
         -- "\ndot results: " ++ -- show [ei `dotL` ej | ei <- [e1, e2, e3], ej <- [e1, e2, e3]] ++
         pts

toDiskAndScreen' :: Autofloat a => a -> [a] -> (a,a)
toDiskAndScreen' c pt = tuplify2 $ diskToScreen' c $ toDisk' pt

ptToDiskAndScreen :: ConstCompFn
ptToDiskAndScreen [Val (ListV pt), Val (FloatV c)] =
   Val $ PtV $ toDiskAndScreen' c pt

pathToDiskAndScreen' :: Autofloat a => [[a]] -> a -> [(a,a)]
pathToDiskAndScreen' hypPath c = map (toDiskAndScreen' c) hypPath

pathToDiskAndScreen :: ConstCompFn
pathToDiskAndScreen [Val (LListV hypPath), Val (FloatV c)] =
   Val $ PtListV $ pathToDiskAndScreen' hypPath c

halfwayPointHyp :: ConstCompFn
halfwayPointHyp [Val (ListV a), Val (ListV b)] =
         let e1 = a
             e2 = gramSchmidtHyp e1 b
             d = (hypDist a b) / 2.0 -- Walk halfway along segment
             pt = hypPtInPlane e1 e2 d
         in Val $ ListV $ pt

normalOnHyp :: ConstCompFn
normalOnHyp [Val (ListV p), Val (ListV q), Val (ListV tailv), Val (FloatV arcLen)] =
            let normalv = normalizeLor (p `crossLor` q) -- or q x p?
                headv = hypPtInPlane tailv normalv arcLen
            in Val $ ListV headv

-- Given 3 vectors (p,q,r) on the hyperboloid, for the arc from QP to RP with arc len arcLen,
-- Find the tangent vectors tq, and tr, as well as an orthonormal basis at p, where the tangent plane at e is (e1,e2)
-- And the arc angle is theta
tangentsAndBasis :: Autofloat a => [a] -> [a] -> [a] -> a -> ([a], [a], [a], [a], [a], a)
tangentsAndBasis p q r arcLen =
  -- TODO: do these still work if p,q,r are on "different sides" of the hyperboloid? Or the sphere?
  let -- Find the tangent vector tq at p in the direction of q
      tq = gramSchmidtHyp p q
      -- Find the tangent vector tr at p in the direction of r
      tr = gramSchmidtHyp p r
      -- NOTE: these vectors don't have Lorenz norm -1. They are not "time-like vectors, i.e. does not describe a point of the hyperbolic plane"

      -- Note: measuring the angle between tq and tr doesn't seem to work.
      -- Not clear whether to use Lorentz or classical angle, signed angle or not, whether the Lorentz angle is the hyp length

      -- https://en.wikipedia.org/wiki/Hyperbolic_law_of_cosines#Hyperbolic_law_of_cosines
      -- B and C are the legs of the arc on the triangle (they should be equidistant from A)
      ptA = p
      ptB = hypPtInPlane p tq arcLen
      ptC = hypPtInPlane p tr arcLen
      lenAB = arcLen
      lenAC = arcLen
      lenBC = hypDist ptB ptC
      theta = acos ((-cosh(lenBC) + cosh(lenAC) * cosh(lenAB)) / (sinh(lenAC) * sinh(lenAB)))
      -- TODO: Is the sign right? Do we need to do numeric stuff if any of these goes out of range for acos, cosh, sinh, (/)??
      -- theta = 2 * pi -- Test drawing a circle

      -- Find the orthonormal vectors (e1, e2) spanning the tangent plane at p, where e1 starts at q
      e1 = tq
      -- e2 = gramSchmidtHyp tq tr -- This doesn't seem to produce an orthogonal vector. Not sure why.
      e3 = normalizeLor (tq `crossLor` tr) -- normal vector
      e2 = normalizeLor (tq `crossLor` e3)
      res = (tq, tr, e1, e2, e3, theta) in
  -- trace ("\n(p, q, r, arcLen): " ++ show (p, q, r, arcLen) ++
  --         "\n(ptA, ptB, ptC): " ++ show (ptA, ptB, ptC) ++
  --         "\n(lenAC, lenBC, lenAB): " ++ show (lenAC, lenBC, lenAB) ++
  --        "\n(tq, tr, e1, e2, e3, theta): " ++ show res)
   res

-- Angle where P is the central point (qpr or rpq), moving from q to r
-- Including the paths to the arc endpoints so we can draw a wedge
arcPathHyp :: ConstCompFn
arcPathHyp [Val (ListV p), Val (ListV q), Val (ListV r), Val (FloatV arcLen)] =
  let (tq, tr, e1, e2, e3, theta) = tangentsAndBasis p q r arcLen
      -- Draw the arc centered at p, with radius arcLen, from q to p
      -- This works by drawing a circle in the tangent plane by varying theta
      dtheta = 0.02
      thetas = if theta > 0 then takeWhile (<= theta) $ iterate (+ dtheta) 0
               else takeWhile (>= theta) $ iterate ((-) dtheta) 0 -- TODO: nicer way to do this?
               -- Equivalent to [0, dtheta .. theta] but we don't have Enum a
      -- Each point on the circle corresponds to a tangent direction e at p
      in if null thetas then trace "WARNING: empty thetas" $ Val $ LListV [] -- if theta goes NaN
         else let tangentVecs = map (circPtInPlane e1 e2) thetas
                  -- And then you just walk in that direction from p along the hyperbolic geodesic
                  -- And connect up all those geodesic points to yield an arc on the hyperboloid
                  -- From (arclen along q) to (arclen along r)
                  arcPoints_qr = map (\tangentVec -> hypPtInPlane p tangentVec arcLen) tangentVecs
                  -- Geodesic from p in the direction of q
                  arcLeg_pq = hFromTo p (arcPoints_qr !! 0)
                  -- Geodesic from p in the direction of r
                  arcLeg_rp = hFromTo (last arcPoints_qr) p
                  arcWedgePath = arcLeg_pq ++ arcPoints_qr ++ arcLeg_rp
                  -- NOTE: we include p (which doesn't lie on the arc path) so we can draw a filled arc mark
              in Val $ LListV $
                 -- trace ("\n(p, q, r): " ++ show (p, q, r) ++
                 --       "\n(|p|^2, |q|^2, |r|^2): " ++ show (normsqLor p, normsqLor q, normsqLor r) ++
                 --       "\n(tq, tr): " ++ show (tq,tr) ++
                 --       "\n(|tq|^2, |tr|^2): " ++ show (normsqLor tq, normsqLor tr) ++
                 --       "\n(tq dotLor tr): " ++ show (tq `dotLor` tr) ++
                 --       "\ndot results: " ++ show [ei `dotLor` ej | ei <- [e1, e2, e3], ej <- [e1, e2, e3]] ++
                 --        "\ntheta: " ++ show theta ++
                 --        "\n(e1, e2): " ++ show (e1,e2) ++
                 --        "\n\nthetas: " ++ show thetas ++
                 --        "\n\ntangentVecs: " ++ show tangentVecs ++
                 --        "\n\narcPoints: " ++ show arcPoints_qr ++
                 --        "\n\narcWedgePath: " ++ show arcWedgePath)
                 arcWedgePath

-- Angle where P is the central point (qpr or rpq)
-- For angle QPR, calculate that angle,
-- move along a circle in the tangent plane at P to find the tangent vector at the angle bisector,
-- then move along the hyperbolic geodesic along the tangent vector by arcLen to find the point whose ray bisects the angle.
-- See arcPathHyp for more about how this works
angleBisectorHyp :: ConstCompFn
angleBisectorHyp [Val (ListV p), Val (ListV q), Val (ListV r), Val (FloatV arcLen)] =
    let (tq, tr, e1, e2, e3, theta) = tangentsAndBasis p q r arcLen
        angle = theta / 2.0
        tangentVec = circPtInPlane e1 e2 angle
        rayHead = hypPtInPlane p tangentVec arcLen
    in Val $ ListV rayHead

-- Conclusion: this isn't quite able to draw a square on the hyperboloid. Not sure why.

-- {p,q} is the segment that ray {tailv, headv} bisects (the head sticks out). Draw the mark with length arcLen
perpPathHyp_old :: ConstCompFn
perpPathHyp_old [Val (ListV p), Val (ListV q), Val (ListV tailv), Val (ListV headv), Val (FloatV arcLen)] =
  let (a, b, c) = (headv, tailv, p) -- the angle ABC that is a right angle
      (tq, tr, e1, e2, e3, theta) = tangentsAndBasis a b c arcLen
      -- TODO: do we want to draw this ON the hyperboloid? How would you draw a right angle on it?
      -- Could we use two geodesics?
      -- Walk along BA toward A
      pt_BA = hwalk b a arcLen
      -- Walk the same length along BC toward C
      pt_BC = hwalk b c arcLen
      -- If the angles are actually perpendicular, you should be able to turn 90deg at one, and 90deg at the other, and meet at the same point, which is a right angle. Is that true on a hyperboloid? Well, it has to be true in the projection, if the Poincare disk is really conformal

      pt_BA_n = normalizeLor (b `cross` a) -- TODO: check these `n`s point in right direction
      pt_BC_n = normalizeLor (c `cross` b)

      corner_BA = hypPtInPlane pt_BA pt_BA_n arcLen -- Not used
      corner_BC = hypPtInPlane pt_BC pt_BC_n arcLen -- This should be the same as corner_BA

      -- Draw geodesics out of both normal directions. But we don't know when they intersect, so just use a longer arcLen.
      n = 100
      corner_BA_path = hlerp (fromIntegral n) 0.0 (arcLen) pt_BA pt_BA_n
      corner_BC_path = hlerp (fromIntegral n) 0.0 (arcLen) pt_BC pt_BC_n

      -- TODO: we could draw the geodesics (not just the straight lines), but it seems like they don't actually meet at the same corner?
      -- path = [pt_BA, corner_BA, corner_BC, pt_BC]
      path = pt_BA : corner_BA_path ++ (reverse corner_BC_path) ++ [pt_BC]

  in Val $ LListV $
     -- trace ("\n[pt_BA, corner_BA, corner_BC, pt_BC]: \n" ++ show path)
     path

-- {p,q} is the segment that ray {tailv, headv} bisects (the head sticks out). Draw the mark with length arcLen
-- Note this is *already* in screen space!
perpPathHyp :: ConstCompFn
perpPathHyp [Val (ListV p), Val (ListV q), Val (ListV tailv), Val (ListV headv), Val (FloatV arcLen), Val (FloatV hypArcLen), Val (FloatV toScreen)] =

  let (a, b, c) = (headv, tailv, p) -- the angle ABC that is a right angle
      -- Walk along BA toward A
      pt_BA = hwalk b a hypArcLen
      -- Walk the same length along BC toward C
      pt_BC = hwalk b c hypArcLen

      -- Draw the perpendicular mark in *screen space*
      (b', pt_BA', pt_BC') = app3 (toDiskAndScreen' toScreen) (b, pt_BA, pt_BC)

      -- Constuct a square with side len |first path_BA - last path_BA| whose corner is diagonal from B in the BA*BC direction
      -- TODO: the segments aren't quite orthogonal, so this doesn't quite work; ptL and ptR don't quite lie on the geodesics
      seg1 = (b', pt_BA')
      seg2 = (b', pt_BC')
      (ptL, ptLR, ptR) = perpPathFlat arcLen seg1 seg2 -- Note we use the screenspace length (arcLen) not the hypArcLen

  in Val $ PtListV [ptL, ptLR, ptR, b'] -- b' so the path can be closed
     -- [pt_BA', ptLR, pt_BC']

angleMark :: Autofloat a => (a, a) -> (a, a) -> a -> ((a, a), (a, a))
angleMark root arcPt len =
          let dir   = (len / 2) *: (normalize' $ arcPt -: root)
              botPt = arcPt -: dir
              topPt = arcPt +: dir
          in (botPt, topPt)

-- Make a mark along the straight line (in Euclidean space) from commonPt to bisector
makeBisectorMark :: ConstCompFn
makeBisectorMark [Val (ListV bis), Val (ListV commonPt), Val (FloatV markLen)] =
  let (botPt, topPt) = angleMark (tuplify2 commonPt) (tuplify2 bis) markLen
      path = Open $ map Pt [botPt, topPt]
  in Val $ PathDataV [path]

--------------------------------------------------------------------------------
-- Objective Functions
-- TODO: this should take into account the boundaries / thicknesses of all the objects
near :: ObjFn
near [GPI o, Val (FloatV x), Val (FloatV y)] = distsq (getX o, getY o) (x, y)
near [GPI o1, GPI o2] = distsq (getX o1, getY o1) (getX o2, getY o2)
near [GPI o1, GPI o2, Val (FloatV offset)] =
  let res = distsq (getX o1, getY o1) (getX o2, getY o2) - offset ^ 2 in
  {- trace ("\n\nEnergy: " ++ show res ++
        "\nShapes: " ++ show (o1, o2)) -} res
near [GPI img@("Image", _), GPI lab@("Text", _), Val (FloatV xoff), Val (FloatV yoff)] =
  let center = (getX img, getY img)
      offset = (xoff, yoff)
  in distsq (getX lab, getY lab) (center `plus2` offset)
  where
    plus2 (a, b) (c, d) = (a + c, b + d)

center :: ObjFn
center [GPI o] = tr "center: " $ distsq (getX o, getY o) (0, 0)

centerX :: ObjFn
centerX [Val (FloatV x)] = tr "centerX" $ x ^ 2

-- | 'sameCenter' encourages two objects to center at the same point
sameCenter :: ObjFn
sameCenter [GPI a, GPI b] = (getX a - getX b) ^ 2 + (getY a - getY b) ^ 2

centerLabel :: ObjFn
centerLabel [a, b, Val (FloatV w)] = w * centerLabel [a, b] -- TODO factor out
-- TODO revert
-- centerLabel [GPI curve, GPI text]
--     | curve `is` "Curve" && text `is` "Text" =
--         let ((lx, ly), (rx, ry)) = bezierBbox curve
--             (xmargin, ymargin) = (-10, 30)
--             midbez = ((lx + rx) / 2 + xmargin, (ly + ry) / 2 + ymargin) in
--         distsq midbez (getX text, getY text)
centerLabel [GPI p, GPI l]
  | p `is` "AnchorPoint" && l `is` "Text" =
    let [px, py, lx, ly] = [getX p, getY p, getX l, getY l]
    in (px + 10 - lx) ^ 2 + (py + 20 - ly) ^ 2 -- Top right from the point
-- -- TODO: depends on orientation of arrow
centerLabel [GPI arr, GPI text]
  | ((arr `is` "Arrow") || (arr `is` "Line")) && text `is` "Text" =
    let (sx, sy, ex, ey) =
          ( getNum arr "startX"
          , getNum arr "startY"
          , getNum arr "endX"
          , getNum arr "endY")
        (mx, my) = midpoint (sx, sy) (ex, ey)
        (lx, ly) = (getX text, getY text)
    in (mx - lx) ^ 2 + (my + 1.1 * getNum text "h" - ly) ^ 2 -- Top right from the point
centerLabel [a, b] = sameCenter [a, b]
                -- (mx - lx)^2 + (my + 1.1 * hl' l - ly)^2 -- Top right from the point

-- centerLabel [CB' a, L' l] [mag] = -- use the float input?
--                 let (sx, sy, ex, ey) = (startx' a, starty' a, endx' a, endy' a)
--                     (mx, my) = midpoint (sx, sy) (ex, ey)
--                     (lx, ly) = (xl' l, yl' l) in
-- | `centerArrow` positions an arrow between two objects, with some spacing
centerArrow :: ObjFn
centerArrow [GPI arr@("Arrow", _), GPI sq1@("Square", _), GPI sq2@("Square", _)] =
  _centerArrow
    arr
    [getX sq1, getY sq1]
    [getX sq2, getY sq2]
    [ spacing + (halfDiagonal . flip getNum "side") sq1
    , negate $ spacing + (halfDiagonal . flip getNum "side") sq2
    ]
centerArrow [GPI arr@("Arrow", _), GPI sq@("Square", _), GPI circ@("Circle", _)] =
  _centerArrow
    arr
    [getX sq, getY sq]
    [getX circ, getY circ]
    [ spacing + (halfDiagonal . flip getNum "side") sq
    , negate $ spacing + getNum circ "radius"
    ]
centerArrow [GPI arr@("Arrow", _), GPI circ@("Circle", _), GPI sq@("Square", _)] =
  _centerArrow
    arr
    [getX circ, getY circ]
    [getX sq, getY sq]
    [ spacing + getNum circ "radius"
    , negate $ spacing + (halfDiagonal . flip getNum "side") sq
    ]
centerArrow [GPI arr@("Arrow", _), GPI circ1@("Circle", _), GPI circ2@("Circle", _)] =
  _centerArrow
    arr
    [getX circ1, getY circ1]
    [getX circ2, getY circ2]
    [spacing * getNum circ1 "r", negate $ spacing * getNum circ2 "r"]
centerArrow [GPI arr@("Arrow", _), GPI ell1@("Ellipse", _), GPI ell2@("Ellipse", _)] =
  _centerArrow
    arr
    [getX ell1, getY ell1]
    [getX ell2, getY ell2]
    [spacing * getNum ell1 "radius1", negate $ spacing * getNum ell2 "radius2"]
                -- FIXME: inaccurate, only works for horizontal cases
centerArrow [GPI arr@("Arrow", _), GPI pt1@("AnchorPoint", _), GPI pt2@("AnchorPoint", _)] =
  _centerArrow
    arr
    [getX pt1, getY pt1]
    [getX pt2, getY pt2]
    [spacing * 2 * r2f ptRadius, negate $ spacing * 2 * r2f ptRadius]
                -- FIXME: anchor points have no radius
centerArrow [GPI arr@("Arrow", _), GPI text1@("Text", _), GPI text2@("Text", _)] =
  _centerArrow
    arr
    [getX text1, getY text1]
    [getX text2, getY text2]
    [spacing * getNum text1 "h", negate $ 2 * spacing * getNum text2 "h"]
centerArrow [GPI arr@("Arrow", _), GPI text@("Text", _), GPI circ@("Circle", _)] =
  _centerArrow
    arr
    [getX text, getY text]
    [getX circ, getY circ]
    [1.5 * getNum text "w", negate $ spacing * getNum circ "radius"]

spacing :: (Autofloat a) => a
spacing = 1.1 -- TODO: arbitrary

_centerArrow :: Autofloat a => Shape a -> [a] -> [a] -> [a] -> a
_centerArrow arr@("Arrow", _) s1@[x1, y1] s2@[x2, y2] [o1, o2] =
  let vec = [x2 - x1, y2 - y1] -- direction the arrow should point to
      dir = normalize vec
      [sx, sy, ex, ey] =
        if norm vec > o1 + abs o2
          then (s1 +. o1 *. dir) ++ (s2 +. o2 *. dir)
          else s1 ++ s2
      [fromx, fromy, tox, toy] =
        [ getNum arr "startX"
        , getNum arr "startY"
        , getNum arr "endX"
        , getNum arr "endY"
        ]
  in (fromx - sx) ^ 2 + (fromy - sy) ^ 2 + (tox - ex) ^ 2 + (toy - ey) ^ 2

repelPt :: Autofloat a => a -> Pt2 a -> Pt2 a -> a
repelPt c a b = c / (distsq a b + epsd)

-- | 'repel' exert an repelling force between objects
-- TODO: temporarily written in a generic way
-- Note: repel's energies are quite small so the function is scaled by repelWeight before being applied
repel :: ObjFn

-- TODO: factor line & arrow together OR account for the arrowhead

repel [GPI line@("Arrow", _), GPI a, Val (FloatV weight)] =
  let (sx, sy, ex, ey) = linePts line
      objCenter = (getX a, getY a)
      numSamples = 15
      lineSamplePts = sampleS numSamples ((sx, sy), (ex, ey))
      allForces = sum $ map (repelPt weight objCenter) lineSamplePts
      res = weight * allForces
  in {- trace ("numPoints: " ++ show (length lineSamplePts)) -} res

-- Repel an object and a line by summing repel forces over the (sampled) body of the line
repel [GPI line@("Line", _), GPI a, Val (FloatV weight)] =
  let (sx, sy, ex, ey) = linePts line
      objCenter = (getX a, getY a)
      numSamples = 15
      lineSamplePts = sampleS numSamples ((sx, sy), (ex, ey))
      allForces = sum $ map (repelPt weight objCenter) lineSamplePts
      res = weight * allForces
  in {- trace ("numPoints: " ++ show (length lineSamplePts)) -} res

repel [Val (FloatV x), Val (FloatV y)] = 1 / ((x-y)*(x-y) + epsd)

repel [Val (FloatV x), Val (FloatV y), Val (FloatV weight)] = weight / ((x-y)*(x-y) + epsd)

repel [Val (FloatV u), Val (FloatV v), Val(FloatV weight), Val (StrV "angle")] = 
           let duv = angleDist u v
           in weight / (duv * duv + epsd)

-- Repel an object and a curve by summing repel forces over the (subsampled) body of the surve
repel [GPI curve@("Curve", _), GPI a, Val (FloatV weight)] =
  let curvePts = subsampleEvery sampleNum $ polyPts $ getPolygon curve
      objCenter = (getX a, getY a)
      allForces = sum $ map (repelPt weight objCenter) curvePts
      res = weight * allForces
  in {- trace ("numPoints: " ++ show (length curvePts)) -}
     res
  where sampleNum = 3

repel [Val (TupV x), Val (TupV y)] = 1 / (distsq x y + epsd)
repel [GPI a, GPI b] = 1 / (distsq (getX a, getY a) (getX b, getY b) + epsd)
repel [GPI a, GPI b, Val (FloatV weight)] =
  weight / (distsq (getX a, getY a) (getX b, getY b) + epsd)
    -- trace ("REPEL: " ++ show a ++ "\n" ++ show b ++ "\n" ++ show res) res

-- repel [C' c, S' d] [] = 1 / distsq (xc' c, yc' c) (xs' d, ys' d) - r' c - side' d + epsd
-- repel [S' c, C' d] [] = 1 / distsq (xc' d, yc' d) (xs' c, ys' c) - r' d - side' c + epsd
-- repel [P' c, P' d] [] = if c == d then 0 else 1 / distsq (xp' c, yp' c) (xp' d, yp' d) - 2 * r2f ptRadius + epsd
-- repel [L' c, L' d] [] = if c == d then 0 else 1 / distsq (xl' c, yl' c) (xl' d, yl' d)
-- repel [L' c, C' d] [] = 1 / distsq (xl' c, yl' c) (xc' d, yc' d)
-- repel [C' c, L' d] [] = 1 / distsq (xc' c, yc' c) (xl' d, yl' d)
-- repel [L' c, S' d] [] = 1 / distsq (xl' c, yl' c) (xs' d, ys' d)
-- repel [S' c, L' d] [] = 1 / distsq (xs' c, ys' c) (xl' d, yl' d)
-- repel [A' c, L' d] [] = repel' (startx' c, starty' c) (xl' d, yl' d) +
--         repel' (endx' c, endy' c) (xl' d, yl' d)
-- repel [A' c, C' d] [] = repel' (startx' c, starty' c) (xc' d, yc' d) +
--         repel' (endx' c, endy' c) (xc' d, yc' d)
-- repel [IM' c, IM' d] [] = 1 / (distsq (xim' c, yim' c) (xim' d, yim' d) + epsd) - sizeXim' c - sizeXim' d --TODO Lily check this math is correct
-- repel [a, b] [] = if a == b then 0 else 1 / (distsq (getX a, getY a) (getX b, getY b) )
topRightOf :: ObjFn
topRightOf [GPI l@("Text", _), GPI s@("Square", _)] =
  dist
    (getX l, getY l)
    (getX s + 0.5 * getNum s "side", getY s + 0.5 * getNum s "side")
topRightOf [GPI l@("Text", _), GPI s@("Rectangle", _)] =
  dist
    (getX l, getY l)
    (getX s + 0.5 * getNum s "sizeX", getY s + 0.5 * getNum s "sizeY")

topLeftOf :: ObjFn
topLeftOf [GPI l@("Text", _), GPI s@("Square", _)] =
  dist
    (getX l, getY l)
    (getX s - 0.5 * getNum s "side", getY s - 0.5 * getNum s "side")
topLeftOf [GPI l@("Text", _), GPI s@("Rectangle", _)] =
  dist
    (getX l, getY l)
    (getX s - 0.5 * getNum s "sizeX", getY s - 0.5 * getNum s "sizeY")

nearHead :: ObjFn
nearHead [GPI l, GPI lab@("Text", _), Val (FloatV xoff), Val (FloatV yoff)] =
  if linelike l
    then let end = (getNum l "endX", getNum l "endY")
             offset = (xoff, yoff)
         in distsq (getX lab, getY lab) (end `plus2` offset)
    else error "GPI type for nearHead must be line-like"
  where
    plus2 (a, b) (c, d) = (a + c, b + d)

nearEndVert :: ObjFn
-- expects a vertical line
nearEndVert [GPI line@("Line", _), GPI lab@("Text", _)] =
  let (sx, sy, ex, ey) = linePts line
  in let bottompt =
           if sy < ey
             then (sx, sy)
             else (ex, ey)
     in let yoffset = -25
        in let res =
                 distsq
                   (getX lab, getY lab)
                   (fst bottompt, snd bottompt + yoffset)
           in res

nearEndHoriz :: ObjFn
-- expects a horiz line
nearEndHoriz [GPI line@("Line", _), GPI lab@("Text", _)] =
  let (sx, sy, ex, ey) = linePts line
  in let leftpt =
           if sx < ex
             then (sx, sy)
             else (ex, ey)
     in let xoffset = -25
        in distsq (getX lab, getY lab) (fst leftpt + xoffset, snd leftpt)

-- | 'above' makes sure the first argument is on top of the second.
above :: ObjFn
above [GPI top, GPI bottom, Val (FloatV offset)] =
  (getY top - getY bottom - offset) ^ 2
above [GPI top, GPI bottom] = (getY top - getY bottom - 100) ^ 2

-- | 'sameHeight' forces two objects to stay at the same height (have the same Y value)
sameHeight :: ObjFn
sameHeight [GPI a, GPI b] = (getY a - getY b) ^ 2

equal :: ObjFn
equal [Val (FloatV a), Val (FloatV b)] = (a - b) ^ 2

distBetween :: ObjFn
distBetween [GPI c1@("Circle", _), GPI c2@("Circle", _), Val (FloatV padding)] =
  let (r1, r2, x1, y1, x2, y2) =
        (getNum c1 "r", getNum c2 "r", getX c1, getY c1, getX c2, getY c2)
    -- If one's a subset of another or has same radius as other
    -- If they only intersect
  in if dist (x1, y1) (x2, y2) < (r1 + r2)
       then repel [GPI c1, GPI c2, Val (FloatV repelWeight)] -- 1 / distsq (x1, y1) (x2, y2)
    -- If they don't intersect
         -- trace ("padding: " ++ show padding)
       else (dist (x1, y1) (x2, y2) - r1 - r2 - padding) ^ 2

--------------------------------------------------------------------------------
-- Constraint Functions
at :: ConstrFn
at [GPI o, Val (FloatV x), Val (FloatV y)] = (getX o - x) ^ 2 + (getY o - y) ^ 2

lessThan :: ConstrFn
lessThan [Val (FloatV x), Val (FloatV y)] = x - y

lessThanSq :: ConstrFn
lessThanSq [Val (FloatV x), Val (FloatV y)] = 
           if x < y then 0 else (x - y)^2
           -- in trace ("lessThan, x: " ++ show x ++ ", y: " ++ show y ++ ", res: " ++ show res) res

contains :: ConstrFn
contains [GPI o1@("Circle", _), GPI o2@("Circle", _)] =
  dist (getX o1, getY o1) (getX o2, getY o2) - (getNum o1 "r" - getNum o2 "r")
contains [GPI outc@("Circle", _), GPI inc@("Circle", _), Val (FloatV padding)] =
  dist (getX outc, getY outc) (getX inc, getY inc) -
  (getNum outc "r" - padding - getNum inc "r")
contains [GPI c@("Circle", _), GPI rect@("Rectangle", _)] =
  let (x, y, w, h) =
        (getX rect, getY rect, getNum rect "sizeX", getNum rect "sizeY")
      [x0, x1, y0, y1] = [x - w / 2, x + w / 2, y - h / 2, y + h / 2]
      pts = [(x0, y0), (x0, y1), (x1, y0), (x1, y1)]
      (cx, cy, radius) = (getX c, getY c, getNum c "r")
  in sum $ map (\(a, b) -> max 0 $ dist (cx, cy) (a, b) - radius) pts
contains [GPI c@("Circle", _), GPI t@("Text", _)] =
  let res =
        dist (getX t, getY t) (getX c, getY c) - getNum c "r" +
        max (getNum t "w") (getNum t "h")
  in if res < 0
       then 0
       else res
    -- TODO: factor out the vertex access code to a high-level getter
    -- NOTE: seems that the following version doesn't perform as well as the hackier old version. Maybe it's the shape of the obj that is doing it, but we do observe that the labels tend to get really close to the edges
    -- let (x, y, w, h)     = (getX t, getY t, getNum t "w", getNum t "h")
    --     [x0, x1, y0, y1] = [x - w/2, x + w/2, y - h/2, y + h/2]
    --     pts              = [(x0, y0), (x0, y1), (x1, y0), (x1, y1)]
    --     (cx, cy, radius) = (getX c, getY c, getNum c "r")
    -- in sum $ map (\(a, b) -> (max 0 $ dist (cx, cy) (a, b) - radius)^2) pts
contains [GPI s@("Square", _), GPI l@("Text", _)] =
  dist (getX l, getY l) (getX s, getY s) - getNum s "side" / 2 +
  getNum l "w" / 2
contains [GPI r@("Rectangle", _), GPI l@("Text", _), Val (FloatV padding)] =
    -- TODO: implement precisely, max (w, h)? How about diagonal case?
<<<<<<< HEAD
  dist (getX l, getY l) (getX r, getY r) - getNum r "sizeX" / 2 +
  getNum l "w" / 2 + padding
=======
 =
  dist (getX l, getY l) (getX s, getY s) - getNum s "sizeX" / 2 +
  getNum l "w" / 2
contains [GPI r@("Rectangle", _), GPI c@("Circle", _), Val (FloatV padding)] =
             -- HACK: reusing test impl, revert later
             let r_l = min (getNum r "sizeX") (getNum r "sizeY") / 2
                 diff = r_l - getNum c "r"
             in dist (getX r, getY r) (getX c, getY c) - diff + padding
>>>>>>> d53ff1b3
contains [GPI outc@("Square", _), GPI inc@("Square", _)] =
  dist (getX outc, getY outc) (getX inc, getY inc) -
  (0.5 * getNum outc "side" - 0.5 * getNum inc "side")
contains [GPI outc@("Square", _), GPI inc@("Circle", _)] =
  dist (getX outc, getY outc) (getX inc, getY inc) -
  (0.5 * getNum outc "side" - getNum inc "r")
contains [GPI outc@("Square", _), GPI inc@("Circle", _), Val (FloatV padding)] =
  dist (getX outc, getY outc) (getX inc, getY inc) -
  (0.5 * getNum outc "side" - padding - getNum inc "r")
contains [GPI outc@("Circle", _), GPI inc@("Square", _)] =
  dist (getX outc, getY outc) (getX inc, getY inc) -
  (getNum outc "r" - 0.5 * getNum inc "side")
contains [GPI set@("Ellipse", _), GPI label@("Text", _)] =
  dist (getX label, getY label) (getX set, getY set) -
  max (getNum set "rx") (getNum set "ry") +
  getNum label "w"
contains [GPI e@("Ellipse", _), GPI c@("Circle", _)] =
  dist (getX c, getY c) (getX e, getY e) -
  max (getNum e "rx") (getNum e "ry") +
  getNum c "r"
contains [GPI e@("Ellipse", _), GPI c@("Circle", _), Val (FloatV padding)] =
  dist (getX c, getY c) (getX e, getY e) -
  max (getNum e "rx") (getNum e "ry") +
  getNum c "r" + padding

-- TODO: combine Line and Arrow cases (the code is the same!!)
contains [GPI sq@("Square", _), GPI ar@("Arrow", _)] =
  let (startX, startY, endX, endY) = arrowPts ar
      (x, y) = (getX sq, getY sq)
      side = getNum sq "side"
      (lx, ly) = ((x - side / 2) * 0.75, (y - side / 2) * 0.75)
      (rx, ry) = ((x + side / 2) * 0.75, (y + side / 2) * 0.75)
  in inRange startX lx rx + inRange startY ly ry + inRange endX lx rx +
     inRange endY ly ry
contains [GPI rt@("Rectangle", _), GPI ar@("Arrow", _)] =
  let (startX, startY, endX, endY) = arrowPts ar
      (x, y) = (getX rt, getY rt)
      (w, h) = (getNum rt "sizeX", getNum rt "sizeY")
      (lx, ly) = (x - w / 2, y - h / 2)
      (rx, ry) = (x + w / 2, y + h / 2)
  in inRange startX lx rx + inRange startY ly ry + inRange endX lx rx +
     inRange endY ly ry

contains [GPI r@("Rectangle", _), GPI c@("Circle", _), Val (FloatV padding)] =
             -- HACK: reusing test impl, revert later
             let r_l = min (getNum r "sizeX") (getNum r "sizeY") / 2
                 diff = r_l - getNum c "r"
             in dist (getX r, getY r) (getX c, getY c) - diff + padding

contains [GPI r@("Rectangle", _), Val (TupV (x, y)), Val (FloatV padding)] =
             let r_l = min (getNum r "sizeX") (getNum r "sizeY") / 2
             in dist (getX r, getY r) (x, y) - r_l + padding

contains [GPI sq@("Square", _), GPI ar@("Line", _)] =
  let (startX, startY, endX, endY) = arrowPts ar
      (x, y) = (getX sq, getY sq)
      side = getNum sq "side"
      (lx, ly) = ((x - side / 2) * 0.75, (y - side / 2) * 0.75)
      (rx, ry) = ((x + side / 2) * 0.75, (y + side / 2) * 0.75)
  in inRange startX lx rx + inRange startY ly ry + inRange endX lx rx +
     inRange endY ly ry
contains [GPI rt@("Rectangle", _), GPI ar@("Line", _)] =
  let (startX, startY, endX, endY) = arrowPts ar
      (x, y) = (getX rt, getY rt)
      (w, h) = (getNum rt "sizeX", getNum rt "sizeY")
      (lx, ly) = (x - w / 2, y - h / 2)
      (rx, ry) = (x + w / 2, y + h / 2)
  in inRange startX lx rx + inRange startY ly ry + inRange endX lx rx +
     inRange endY ly ry

inRange a l r
  | a < l = (a - l) ^ 2
  | a > r = (a - r) ^ 2
  | otherwise = 0

inRange'' :: (Autofloat a) => a -> a -> a -> a
inRange'' v left right
  | v < left = left - v
  | v > right = v - right
  | otherwise = 0

inRange' :: ConstrFn
inRange' [Val (FloatV v), Val (FloatV left), Val (FloatV right)]
  | v < left = left - v
  | v > right = v - right
  | otherwise = 0

-- = inRange v left right
onCanvas :: ConstrFn
onCanvas [GPI g] =
  let (leftX, rightX) = (-canvasHeight / 2, canvasHeight / 2)
      (leftY, rightY) = (-canvasWidth / 2, canvasWidth / 2)
  in inRange'' (getX g) (r2f leftX) (r2f rightX) +
     inRange'' (getY g) (r2f leftY) (r2f rightY)

unit' :: ConstrFn
unit' [Val (ListV vec)] = hasNorm [Val (ListV vec), Val (FloatV 1)]

-- | This is an equality constraint (x = c) via two inequality constraints (x <= c and x >= c)
equal' :: Autofloat a => a -> a -> a
equal' x y = let vals = (x, y)
                 (val_max, val_min) = (uncurry max vals, uncurry min vals)
             in val_max - val_min

equalFn :: ConstrFn
equalFn [Val (FloatV x), Val (FloatV y)] = equal' x y

hasNorm :: ConstrFn
hasNorm [Val (ListV vec), Val (FloatV desired_norm)] = -- TODO: Use normal norm or normsq?
        equal' (norm vec) desired_norm

hasLorenzNorm :: ConstrFn
hasLorenzNorm [Val (ListV vec), Val (FloatV desired_norm)] =
  let norms = (normsqLor vec, desired_norm)
      (norm_max, norm_min) = (uncurry max norms, uncurry min norms)
  in trace ("vector: " ++ show vec ++ "| normsqLor vec: " ++ show (normsqLor vec)) $ norm_max - norm_min

-- contains [GPI set@("Circle", _), P' GPI pt@("", _)] = dist (getX pt, getX pt) (getX set, getY set) - 0.5 * r' set
-- TODO: only approx
-- contains [S' GPI set@("", _), P' GPI pt@("", _)] =
--     dist (getX pt, getX pt) (getX set, getX set) - 0.4 * side' set
-- FIXME: doesn't work
-- contains [E' GPI set@("", _), P' GPI pt@("", _)] =
--     dist (getX pt, getX pt) (xe' set, getX set) - max (rx' set) (ry' set) * 0.9
-- NOTE/HACK: all objects will have min/max size attached, but not all of them are implemented
maxSize :: ConstrFn
-- TODO: why do we need `r2f` now? Didn't have to before
limit = max canvasWidth canvasHeight

maxSize [GPI c@("Circle", _)] = getNum c "r" - r2f (limit / 6)
maxSize [GPI s@("Square", _)] = getNum s "side" - r2f (limit / 3)
maxSize [GPI r@("Rectangle", _)] =
  let max_side = max (getNum r "sizeX") (getNum r "sizeY")
  in max_side - r2f (limit / 3)
maxSize [GPI im@("Image", _)] =
  let max_side = max (getNum im "w") (getNum im "h")
  in max_side - r2f (limit / 3)
maxSize [GPI e@("Ellipse", _)] =
  max (getNum e "rx") (getNum e "ry") - r2f (limit / 6)
maxSize _ = 0

-- NOTE/HACK: all objects will have min/max size attached, but not all of them are implemented
minSize :: ConstrFn
minSize [GPI c@("Circle", _)] = 20 - getNum c "r"
minSize [GPI s@("Square", _)] = 20 - getNum s "side"
minSize [GPI r@("Rectangle", _)] =
  let min_side = min (getNum r "sizeX") (getNum r "sizeY")
  in 20 - min_side
minSize [GPI e@("Ellipse", _)] = 20 - min (getNum e "rx") (getNum e "ry")
minSize [GPI g] =
  if fst g == "Line" || fst g == "Arrow"
    then let vec =
               [ getNum g "endX" - getNum g "startX"
               , getNum g "endY" - getNum g "startY"
               ]
         in 50 - norm vec
    else 0
minSize [GPI g, Val (FloatV len)] =
  if fst g == "Line" || fst g == "Arrow"
    then let vec =
               [ getNum g "endX" - getNum g "startX"
               , getNum g "endY" - getNum g "startY"
               ]
         in len - norm vec
    else 0

smallerThan :: ConstrFn
smallerThan [GPI inc@("Circle", _), GPI outc@("Circle", _)] =
  getNum inc "r" - getNum outc "r" - 0.4 * getNum outc "r" -- TODO: taking this as a parameter?
smallerThan [GPI inc@("Circle", _), GPI outs@("Square", _)] =
  0.5 * getNum outs "side" - getNum inc "r"
smallerThan [GPI ins@("Square", _), GPI outc@("Circle", _)] =
  halfDiagonal $ getNum ins "side" - getNum outc "r"
smallerThan [GPI ins@("Square", _), GPI outs@("Square", _)] =
  getNum ins "side" - getNum outs "side" - subsetSizeDiff

outsideOf :: ConstrFn
outsideOf [GPI l@("Text", _), GPI c@("Circle", _)] =
  let padding = 10.0
  in let labelR = max (getNum l "w") (getNum l "h")
     in -dist (getX l, getY l) (getX c, getY c) + getNum c "r" + labelR +
        padding
-- TODO: factor out runtime weights
outsideOf [GPI l@("Text", _), GPI c@("Circle", _), Val (FloatV weight)] =
  weight * outsideOf [GPI l, GPI c]

overlapping :: ConstrFn
overlapping [GPI xset@("Circle", _), GPI yset@("Circle", _)] =
  looseIntersect
    [ [getX xset, getY xset, getNum xset "r"]
    , [getX yset, getY yset, getNum yset "r"]
    ]
overlapping [GPI xset@("Square", _), GPI yset@("Circle", _)] =
  looseIntersect
    [ [getX xset, getY xset, 0.5 * getNum xset "side"]
    , [getX yset, getY yset, getNum yset "r"]
    ]
overlapping [GPI xset@("Circle", _), GPI yset@("Square", _)] =
  looseIntersect
    [ [getX xset, getY xset, getNum xset "r"]
    , [getX yset, getY yset, 0.5 * getNum yset "side"]
    ]
overlapping [GPI xset@("Square", _), GPI yset@("Square", _)] =
  looseIntersect
    [ [getX xset, getY xset, 0.5 * getNum xset "side"]
    , [getX yset, getY yset, 0.5 * getNum yset "side"]
    ]

looseIntersect :: (Autofloat a) => [[a]] -> a
looseIntersect [[x1, y1, s1], [x2, y2, s2]] =
  dist (x1, y1) (x2, y2) - (s1 + s2 - 10)

disjoint :: ConstrFn
disjoint [GPI xset@("Circle", _), GPI yset@("Circle", _)] =
  noIntersect
    [ [getX xset, getY xset, getNum xset "r"]
    , [getX yset, getY yset, getNum yset "r"]
    ]
-- This is not totally correct since it doesn't account for the diagonal of a square
disjoint [GPI xset@("Square", _), GPI yset@("Square", _)] =
  noIntersect
    [ [getX xset, getY xset, 0.5 * getNum xset "side"]
    , [getX yset, getY yset, 0.5 * getNum yset "side"]
    ]
disjoint [GPI xset@("Rectangle", _), GPI yset@("Rectangle", _), Val (FloatV offset)]
    -- Arbitrarily using x size
 =
  noIntersectOffset
    [ [getX xset, getY xset, 0.5 * getNum xset "sizeX"]
    , [getX yset, getY yset, 0.5 * getNum yset "sizeX"]
    ]
    offset
disjoint [GPI box@("Text", _), GPI seg@("Line", _), Val (FloatV offset)] =
  let center = (getX box, getY box)
      (v, w) = (getPoint "start" seg, getPoint "end" seg)
      cp = closestpt_pt_seg center (v, w)
      len_approx = getNum box "w" / 2.0 -- TODO make this more exact
  in -(dist center cp) + len_approx + offset
    -- i.e. dist from center of box to closest pt on line seg is greater than the approx distance between the box center and the line + some offset
-- For horizontally collinear line segments only
-- with endpoints (si, ei), assuming si < ei (e.g. enforced by some other constraint)
-- Make sure the closest endpoints are separated by some padding
disjoint [GPI o1, GPI o2] =
  if linelike o1 && linelike o2
    then let (start1, end1, start2, end2) =
               ( fst $ getPoint "start" o1
               , fst $ getPoint "end" o1
               , fst $ getPoint "start" o2
               , fst $ getPoint "end" o2 -- Throw away y coords
                )
             padding = 30 -- should be > 0
            -- Six cases for two intervals: disjoint [-] (-), overlap (-[-)-], contained [-(-)-], and swapping the intervals
            -- Assuming si < ei, we can just push away the closest start and end of the two intervals
             distA = unsignedDist end1 start2
             distB = unsignedDist end2 start1
         in if distA <= distB
              then end1 + padding - start2 -- Intervals separated by padding (original condition: e1 + c < s2)
              else end2 + padding - start1 -- e2 + c < s1
    else error "expected two linelike GPIs in `disjoint`"
  where
    unsignedDist :: (Autofloat a) => a -> a -> a
    unsignedDist x y = abs $ x - y

-- exterior point method constraint: no intersection (meaning also no subset)
noIntersect :: (Autofloat a) => [[a]] -> a
noIntersect [[x1, y1, s1], [x2, y2, s2]] =
  -(dist (x1, y1) (x2, y2)) + s1 + s2 + offset
  where
    offset = 10

noIntersectOffset :: (Autofloat a) => [[a]] -> a -> a
noIntersectOffset [[x1, y1, s1], [x2, y2, s2]] offset =
  -(dist (x1, y1) (x2, y2)) + s1 + s2 + offset

atDistFn :: (Autofloat a) => Pt2 a -> Shape a -> a -> a
atDistFn (x, y) txt offset =
  -- TODO: also account for boundary/radius of `o`, rather than just using center
  let ([textPts], _, textBbox, _) = getPolygon txt
<<<<<<< HEAD
      oPt = (getX o, getY o)
  in if isInB' textPts oPt -- The point is inside the box, so push it outside
     then noIntersect [[getX txt, getY txt, getNum txt "w"], [fst oPt, snd oPt, 2.0]] -- TODO use better sizes for each object
     else let dsq_res = dsqBP textPts (getX o, getY o) -- Note this does NOT use the signed distance
              constrEnergy = equal' dsq_res (offset * offset)
          in {- trace ("\n\ndsq_res: " ++ show dsq_res ++
                    "\nconstrEnergy: " ++ show constrEnergy) -} constrEnergy
=======
      dsq_res = dsqBP textPts (x, y)
      constrEnergy = equal' dsq_res (offset * offset)
  in {- trace ("\n\ndsq_res: " ++ show dsq_res ++
            "\nconstrEnergy: " ++ show constrEnergy) -} constrEnergy
>>>>>>> d53ff1b3

-- Uses the closest distance between object center and text bbox
atDist :: ConstrFn
atDist [GPI o, GPI txt@("Text", _), Val (FloatV offset)] =
       atDistFn (getX o, getY o) txt offset
atDist [Val (TupV p), GPI txt@("Text", _), Val (FloatV offset)] =
       atDistFn p txt offset

-- If the point is in the blob, it should have a penalty. If the point is outside the blob, ignore it.
-- TODO: Should we use a bbox on curve to accelerate queries?
polyPtDisjoint :: Autofloat a => Blob a -> Pt2 a -> a
polyPtDisjoint b p = max (-1 * signedDsqBP b p) 0

labelDisjointConstr :: ConstrFn
labelDisjointConstr [GPI curve@("Curve", _), GPI lab@("Text", _), Val (FloatV padding)] =
    let curvePts = polyPts $ getPolygon curve -- TODO: maybe we should re-polygonize the curve instead of using the original points, which are equally distributed in hyperbolic space but not 2D space
        ([textPts], _, textBbox, _) = getPolygon lab
        -- numCurvePts = length curvePts
        sumEnergies = sum $ map (polyPtDisjoint textPts) curvePts
    in {- trace ("\nsumEnergies: " ++ show sumEnergies ++
              "\nnumCurvePts: " ++ show numCurvePts) -}
       sumEnergies

perpendicularConstr :: ConstrFn
perpendicularConstr [Val (TupV q), Val (TupV p), Val (TupV r)] =
                    let v1 = q -: p
                        v2 = r -: p
                        dotprod = v1 `dotv` v2
                    in equal' dotprod 0

--------------------------------------------------------------------------------
-- Wrappers for transforms and operations to call from Style
-- NOTE: Haskell trig is in radians
rotate :: ConstCompFn
rotate [Val (FloatV radians)] = Val $ HMatrixV $ rotationM radians

rotateAbout :: ConstCompFn
rotateAbout [Val (FloatV angle), Val (FloatV x), Val (FloatV y)] =
  Val $ HMatrixV $ rotationAboutM angle (x, y)

translate :: ConstCompFn
translate [Val (FloatV x), Val (FloatV y)] =
  Val $ HMatrixV $ translationM (x, y)

scale :: ConstCompFn
scale [Val (FloatV cx), Val (FloatV cy)] = Val $ HMatrixV $ scalingM (cx, cy)

-- Apply transforms from left to right order: do t2, then t1
andThen :: ConstCompFn
andThen [Val (HMatrixV t2), Val (HMatrixV t1)] =
  Val $ HMatrixV $ composeTransform t1 t2

------ Sample shapes
-- TODO: parse lists of 2-tuples
mkPoly :: ConstCompFn
mkPoly [Val (FloatV x1), Val (FloatV x2), Val (FloatV x3), Val (FloatV x4), Val (FloatV x5), Val (FloatV x6)] =
  Val $ PtListV [(x1, x2), (x3, x4), (x5, x6)]
mkPoly [Val (FloatV x1), Val (FloatV x2), Val (FloatV x3), Val (FloatV x4), Val (FloatV x5), Val (FloatV x6), Val (FloatV x7), Val (FloatV x8)] =
  Val $ PtListV [(x1, x2), (x3, x4), (x5, x6), (x7, x8)]
mkPoly [Val (FloatV x1), Val (FloatV x2), Val (FloatV x3), Val (FloatV x4), Val (FloatV x5), Val (FloatV x6), Val (FloatV x7), Val (FloatV x8), Val (FloatV x9), Val (FloatV x10)] =
  Val $ PtListV [(x1, x2), (x3, x4), (x5, x6), (x7, x8), (x9, x10)]

unitSquare :: ConstCompFn
unitSquare [] = Val $ PtListV unitSq

unitCircle :: ConstCompFn
unitCircle [] = Val $ PtListV $ circlePoly 1.0 --unitCirc

testTri :: ConstCompFn
testTri [] = Val $ PtListV testTriangle

testNonconvexPoly :: ConstCompFn
testNonconvexPoly [] = Val $ PtListV testNonconvex

-- No guarantees about nonintersection, convexity, etc. Just a bunch of points in a range.
randomPolygon :: CompFn
randomPolygon [Val (IntV n)] g =
  let range = (-100, 100)
      (xs, g') = randomsIn g n range
      (ys, g'') = randomsIn g' n range
      pts = zip xs ys
  in (Val $ PtListV pts, g'')

------ Transform objectives and constraints
-- Optimize directly on the transform
-- this function is only a demo
nearT :: ObjFn
nearT [GPI o, Val (FloatV x), Val (FloatV y)] =
  let tf = getTransform o
  in distsq (dx tf, dy tf) (x, y)

boundaryIntersect :: ObjFn
boundaryIntersect [GPI o1, GPI o2] =
  let (p1, p2) = (getPolygon o1, getPolygon o2)
  in dsqGG p1 p2

containsPoly :: ObjFn
containsPoly [GPI o1, GPI o2] =
  let (p1, p2) = (getPolygon o1, getPolygon o2)
  in eAcontainB p1 p2

disjointPoly :: ObjFn
disjointPoly [GPI o1, GPI o2] =
  let (p1, p2) = (getPolygon o1, getPolygon o2)
  in eABdisj p1 p2

-- pad / padding: minimum amt of separation between two shapes' boundaries.
-- See more at energy definitions (eBinAPad, eBoutAPad, ePad, etc.)
containsPolyPad :: ObjFn
containsPolyPad [GPI o1, GPI o2, Val (FloatV ofs)] =
  let (p1, p2) = (getPolygon o1, getPolygon o2)
  in eBinAPad p1 p2 ofs

disjointPolyPad :: ObjFn
disjointPolyPad [GPI o1, GPI o2, Val (FloatV ofs)] =
  let (p1, p2) = (getPolygon o1, getPolygon o2)
  in eBoutAPad p1 p2 ofs

padding :: ObjFn
padding [GPI o1, GPI o2, Val (FloatV ofs)] =
  let (p1, p2) = (getPolygon o1, getPolygon o2)
  in ePad p1 p2 ofs

containAndTangent :: ObjFn
containAndTangent [GPI o1, GPI o2] =
  let (p1, p2) = (getPolygon o1, getPolygon o2)
  in (eAcontainB p1 p2) + (dsqGG p1 p2)

disjointAndTangent :: ObjFn
disjointAndTangent [GPI o1, GPI o2] =
  let (p1, p2) = (getPolygon o1, getPolygon o2)
  in (eABdisj p1 p2) + (dsqGG p1 p2)

-- ofs / offset: exact amt of separation between two shapes' boundaries.
-- See more at energy definitions (eBinAOffs, eBoutAOffs, eOffs, etc.)
containsPolyOfs :: ObjFn
containsPolyOfs [GPI o1, GPI o2, Val (FloatV ofs)] =
  let (p1, p2) = (getPolygon o1, getPolygon o2)
  in eBinAOffs p1 p2 ofs

disjointPolyOfs :: ObjFn
disjointPolyOfs [GPI o1, GPI o2, Val (FloatV ofs)] =
  let (p1, p2) = (getPolygon o1, getPolygon o2)
  in eBoutAOffs p1 p2 ofs

polyOnCanvas :: ObjFn
polyOnCanvas [GPI o] =
  let (halfw, halfh) = (r2f canvasWidth / 2, r2f canvasHeight / 2)
      canv =
        [(-halfw, -halfh), (halfw, -halfh), (halfw, halfh), (-halfw, halfh)]
  in eBinAPad (toPoly canv) (getPolygon o) 0

maximumSize :: ObjFn
maximumSize [GPI o, Val (FloatV s)] = eMaxSize (getPolygon o) s

minimumSize :: ObjFn
minimumSize [GPI o, Val (FloatV s)] = eMinSize (getPolygon o) s

-- inputs: shape, p.x, p.y, target.x, target.y,
-- where p is some point in local coordinates of shape (ex: (0,0) is the center for most shapes),
-- and target is some coordinates on canvas (ex: (0,0) is the origin).
-- Encourages transformation to shape so that p is at the location of target.
atPoint :: ObjFn
atPoint [GPI o, Val (FloatV ox), Val (FloatV oy), Val (FloatV x), Val (FloatV y)] =
  let tf = getTransformation o
  in dsqPP (x, y) $ tf ## (ox, oy)

-- inputs: shape1, p1.x, p1.y, shape2, p2.x, p2.y,
-- where p1 is some point in local coordinates of shape1 (ex: (0,0) is the center for most shapes)
-- and p2 is some point in local coordinates of shape2.
-- Encourages transformation to both shapes so that p1 and p2 overlap.
atPoint2 :: ObjFn
atPoint2 [GPI o1, Val (FloatV x1), Val (FloatV y1), GPI o2, Val (FloatV x2), Val (FloatV y2)] =
  let tf1 = getTransformation o1
      tf2 = getTransformation o2
  in dsqPP (tf1 ## (x1, y1)) (tf2 ## (x2, y2))

-- inputs: shape, target.x, target.y, offset,
-- where target is some coordinates on canvas (ex: (0,0) is the origin).
-- Encourages transformation to shape so that its boundary becomes offset pixels away from target.
-- Could have many other versions of "near".
nearPoint :: ObjFn
nearPoint [GPI o, Val (FloatV x), Val (FloatV y), Val (FloatV ofs)]
      -- tf = getTransformation o
 =
  let
  in eOffsP (getPolygon o) (x, y) ofs

-- inputs: shape1, p1.x, p1.y, shape2, p2.x, p2.y, offset,
-- where p1 is some point in local coordinates of shape1 (ex: (0,0) is the center for most shapes)
-- and p2 is some point in local coordinates of shape2.
-- Encourages transformation to both shapes so that p1 and p2 are offset pixels apart.
nearPoint2 :: ObjFn
nearPoint2 [GPI o1, Val (FloatV x1), Val (FloatV y1), GPI o2, Val (FloatV x2), Val (FloatV y2), Val (FloatV ofs)] =
  let tf1 = getTransformation o1
      tf2 = getTransformation o2
  in eOffsPP (tf1 ## (x1, y1)) (tf2 ## (x2, y2)) ofs

sameSize :: ObjFn
sameSize [GPI o1, GPI o2] =
  let (p1, p2) = (getPolygon o1, getPolygon o2)
  in eSameSize p1 p2

smaller :: ObjFn
smaller [GPI o1, GPI o2] =
  let (p1, p2) = (getPolygon o1, getPolygon o2)
  in eSmallerThan p1 p2

-- alignment and ordering: use center of bbox to represent input shapes, and align/order them
-- See more at functions alignPPA and orderPPA
alignAlong :: ObjFn
alignAlong [GPI o1, GPI o2, Val (FloatV angleInDegrees)] =
  let (p1, p2) = (getPolygon o1, getPolygon o2)
  in eAlign p1 p2 angleInDegrees

orderAlong :: ObjFn
orderAlong [GPI o1, GPI o2, Val (FloatV angleInDegrees)] =
  let (p1, p2) = (getPolygon o1, getPolygon o2)
  in eOrder p1 p2 angleInDegrees

labelDisjoint :: ObjFn
labelDisjoint [GPI curve@("Curve", _), GPI lab@("Text", _), Val (FloatV padding)] =
  let (p, q) = segOf $ polyPts $ getPolygon curve
      ([textPts], _, textBbox, _) = getPolygon lab
      segs = ptsToPolySegs textPts
      pInBox = inBBox textBbox p
      qInBox = inBBox textBbox q
      intersectPts = findIntersections (p, q) segs
      energy = if pInBox && qInBox -- Whole segment in box
             then distsq p q - padding^2 -- TODO: should this energy also penalize the "deepness" in the label?
             -- Whole segment passes through box
             else if (not pInBox) && (not qInBox) && (not $ null intersectPts)
             then if length intersectPts < 2
                  then trace ("\ncase 1a: " ++ show intersectPts) $ 0.0
                  else trace ("\ncase 1b: " ++ show intersectPts) $ distsq (intersectPts !! 0) (intersectPts !! 1) - padding^2 -- TODO improve this
             -- Segment overlaps one wall of box
             else if qInBox && (not $ null intersectPts)
             then trace ("\ncase 2a: " ++ show intersectPts) $ distsq q (intersectPts !! 0) - padding^2
             else if pInBox && (not $ null intersectPts)
             then trace ("\ncase 2b: " ++ show intersectPts) $ distsq p (intersectPts !! 0) - padding^2
             else -- Segment lies outside of box. TODO fail first
                  trace ("\ncase 3: " ++ show intersectPts) $ dsqBS textPts (p, q) - padding^2
                  -- TODO: closest distance from segment end to bbox boundary, minus offset

  -- Energy = amount of overlap between the curve (approximated as a segment) and the bbox
  -- TODO: nicer way is to approximate only the overlapping part of the curve as a segment, or do a higher-fidelity calculation on just the parts that overlap with the label
  in trace ("\n(p, q): " ++ show (p, q) ++
            "\ntextPts: " ++ show textPts ++
            "\nsegs: " ++ show segs ++
            "\npInBox: " ++ show pInBox ++
            "\nqInBox: " ++ show qInBox ++
            "\nintersectPts: " ++ show intersectPts ++
            "\nenergy: " ++ show energy)
     energy

transformSRT :: ConstCompFn
transformSRT [Val (FloatV sx), Val (FloatV sy), Val (FloatV theta), Val (FloatV dx), Val (FloatV dy)] =
  Val $ HMatrixV $ paramsToMatrix (sx, sy, theta, dx, dy)

--------------------------------------------------------------------------------
-- Default functions for every shape
defaultConstrsOf :: ShapeTypeStr -> [FuncName]
defaultConstrsOf "Text"  = []
defaultConstrsOf "Curve" = []
-- defaultConstrsOf "Line" = []
defaultConstrsOf _       = [] -- [ "minSize", "maxSize" ]
                 -- TODO: remove? these fns make the optimization too hard to solve sometimes

defaultObjFnsOf :: ShapeTypeStr -> [FuncName]
defaultObjFnsOf _ = [] -- NOTE: not used yet

--------------------------------------------------------------------------------
-- Errors
noFunctionError n = error ("Cannot find function \"" ++ n ++ "\"")

noSignatureError n =
  error ("Cannot find signatures defined for function \"" ++ n ++ "\"")

sigMismatchError n sig argTypes =
  error
    ("Invalid arguments for function \"" ++
     n ++
     "\". Passed in:\n" ++
     show argTypes ++ "\nPredefined signature is: " ++ show sig)

noMatchedSigError n sigs argTypes =
  error
    ("Cannot find matching signatures defined for function \"" ++
     n ++
     "\". Passed in:\n" ++
     show argTypes ++ "\nPossible signatures are: " ++ sigStrs)
  where
    sigStrs = concatMap ((++ "\n") . show) sigs<|MERGE_RESOLUTION|>--- conflicted
+++ resolved
@@ -116,11 +116,8 @@
     , ("calcVectorsAngleWithOrigin", constComp calcVectorsAngleWithOrigin)
     , ("generateRandomReal", constComp generateRandomReal)
     , ("calcNorm", constComp calcNorm)
-<<<<<<< HEAD
     , ("normalize", constComp normalizeFn)
-=======
     , ("dist", constComp distFn)
->>>>>>> d53ff1b3
     , ("normSq", constComp normSq')
     , ("bboxWidth", constComp bboxWidth)
     , ("bboxHeight", constComp bboxHeight)
@@ -653,14 +650,12 @@
       norm = sqrt (nx + ny + epsd)
   in Val (FloatV norm)
 
-<<<<<<< HEAD
 normalizeFn :: ConstCompFn
 normalizeFn [Val (ListV xs)] = Val $ ListV $ normalize xs
-=======
+
 distFn :: ConstCompFn
 distFn [Val (ListV v), Val (ListV w)] =
          Val $ FloatV $ norm $ v -. w
->>>>>>> d53ff1b3
 
 normSq' :: ConstCompFn
 normSq' [Val (FloatV x), Val (FloatV y)] = Val $ FloatV $ x * x + y * y
@@ -1155,7 +1150,6 @@
       vec_proj = (1 / pz) *. [px, py]
       vec_screen = toScreen *. vec_proj
       vec_proj_screen = vec_screen ++ [pz] -- TODO check denom 0. Also note z might be negative?
-<<<<<<< HEAD
   in -- trace
        -- ("\n" ++ "name: " ++ name ++
        --  "\nvec_math: " ++ show vec_math ++
@@ -1164,16 +1158,6 @@
        --  "\nvec_proj: " ++ show vec_proj ++
        --  "\nvec_screen: " ++ show vec_screen ++ 
        --  "\nvec_proj_screen: " ++ show vec_proj_screen ++ "\n")
-=======
-  in trace
-       ("\n" ++ "name: " ++ name ++
-        "\nvec_math: " ++ show vec_math ++
-        "\n||vec_math||: " ++ show (norm vec_math) ++
-        "\nvec_camera: " ++ show vec_camera ++
-        "\nvec_proj: " ++ show vec_proj ++
-        "\nvec_screen: " ++ show vec_screen ++
-        "\nvec_proj_screen: " ++ show vec_proj_screen ++ "\n")
->>>>>>> d53ff1b3
        vec_proj_screen
 
 -- | For two points p, q, the easiest thing is to form an orthonormal basis e1=p, e2=(p x q)/|p x q|, e3=e2 x e1, then draw the arc as cos(t)e1 + sin(t)e3 for t between 0 and arccos(p . q) (Assuming p and q are unit)
@@ -1924,19 +1908,13 @@
   getNum l "w" / 2
 contains [GPI r@("Rectangle", _), GPI l@("Text", _), Val (FloatV padding)] =
     -- TODO: implement precisely, max (w, h)? How about diagonal case?
-<<<<<<< HEAD
   dist (getX l, getY l) (getX r, getY r) - getNum r "sizeX" / 2 +
   getNum l "w" / 2 + padding
-=======
- =
-  dist (getX l, getY l) (getX s, getY s) - getNum s "sizeX" / 2 +
-  getNum l "w" / 2
 contains [GPI r@("Rectangle", _), GPI c@("Circle", _), Val (FloatV padding)] =
              -- HACK: reusing test impl, revert later
              let r_l = min (getNum r "sizeX") (getNum r "sizeY") / 2
                  diff = r_l - getNum c "r"
              in dist (getX r, getY r) (getX c, getY c) - diff + padding
->>>>>>> d53ff1b3
 contains [GPI outc@("Square", _), GPI inc@("Square", _)] =
   dist (getX outc, getY outc) (getX inc, getY inc) -
   (0.5 * getNum outc "side" - 0.5 * getNum inc "side")
@@ -1979,17 +1957,9 @@
       (rx, ry) = (x + w / 2, y + h / 2)
   in inRange startX lx rx + inRange startY ly ry + inRange endX lx rx +
      inRange endY ly ry
-
-contains [GPI r@("Rectangle", _), GPI c@("Circle", _), Val (FloatV padding)] =
-             -- HACK: reusing test impl, revert later
-             let r_l = min (getNum r "sizeX") (getNum r "sizeY") / 2
-                 diff = r_l - getNum c "r"
-             in dist (getX r, getY r) (getX c, getY c) - diff + padding
-
 contains [GPI r@("Rectangle", _), Val (TupV (x, y)), Val (FloatV padding)] =
              let r_l = min (getNum r "sizeX") (getNum r "sizeY") / 2
              in dist (getX r, getY r) (x, y) - r_l + padding
-
 contains [GPI sq@("Square", _), GPI ar@("Line", _)] =
   let (startX, startY, endX, endY) = arrowPts ar
       (x, y) = (getX sq, getY sq)
@@ -2212,23 +2182,15 @@
   -(dist (x1, y1) (x2, y2)) + s1 + s2 + offset
 
 atDistFn :: (Autofloat a) => Pt2 a -> Shape a -> a -> a
-atDistFn (x, y) txt offset =
+atDistFn oPt txt offset =
   -- TODO: also account for boundary/radius of `o`, rather than just using center
   let ([textPts], _, textBbox, _) = getPolygon txt
-<<<<<<< HEAD
-      oPt = (getX o, getY o)
   in if isInB' textPts oPt -- The point is inside the box, so push it outside
      then noIntersect [[getX txt, getY txt, getNum txt "w"], [fst oPt, snd oPt, 2.0]] -- TODO use better sizes for each object
-     else let dsq_res = dsqBP textPts (getX o, getY o) -- Note this does NOT use the signed distance
+     else let dsq_res = dsqBP textPts oPt -- Note this does NOT use the signed distance
               constrEnergy = equal' dsq_res (offset * offset)
           in {- trace ("\n\ndsq_res: " ++ show dsq_res ++
                     "\nconstrEnergy: " ++ show constrEnergy) -} constrEnergy
-=======
-      dsq_res = dsqBP textPts (x, y)
-      constrEnergy = equal' dsq_res (offset * offset)
-  in {- trace ("\n\ndsq_res: " ++ show dsq_res ++
-            "\nconstrEnergy: " ++ show constrEnergy) -} constrEnergy
->>>>>>> d53ff1b3
 
 -- Uses the closest distance between object center and text bbox
 atDist :: ConstrFn
