-- {-# LANGUAGE TemplateHaskell, StandaloneDeriving #-}
{-# LANGUAGE RankNTypes     #-}
{-# LANGUAGE ExplicitForAll #-}

module Penrose.Functions
  ( compDict
  , compSignatures
  , objFuncDict
  , objSignatures
  , constrFuncDict
  , constrSignatures
  , invokeComp
  , invokeOptFn
  , defaultObjFnsOf
  , defaultConstrsOf
  , OptFn
  , OptSignatures
  ) where

import           Data.Aeson            (toJSON)
import           Data.Fixed            (mod')
import           Data.List             (find, findIndex, maximumBy, nub, sort)
import qualified Data.Map.Strict       as M
import           Data.Maybe            (fromMaybe)
import qualified Data.MultiMap         as MM
import           Debug.Trace
import           Penrose.Shapes
import           Penrose.Transforms
import           Penrose.Util
import           System.Random         (StdGen, mkStdGen, randomR)
import           System.Random.Shuffle (shuffle')

default (Int, Float) -- So we don't default to Integer, which is 10x slower than Int (?)

-- genShapeType $ shapeTypes shapeDefs

--------------------------------------------------------------------------------
type FuncName = String

type OptSignatures = MM.MultiMap String [ArgType]

-- TODO: should computations be overloaded?
type CompSignatures = M.Map String ([ArgType], ArgType)

type OptFn a = [ArgVal a] -> a

type ObjFnOn a = [ArgVal a] -> a

type ConstrFnOn a = [ArgVal a] -> a

type CompFnOn a = [ArgVal a] -> StdGen -> (ArgVal a, StdGen)

type ObjFn
   = forall a. (Autofloat a) =>
                 [ArgVal a] -> a

type ConstrFn
   = forall a. (Autofloat a) =>
                 [ArgVal a] -> a

type CompFn
   = forall a. (Autofloat a) =>
                 [ArgVal a] -> StdGen -> (ArgVal a, StdGen)

-- | computations that do not use randomization
type ConstCompFn
   = forall a. (Autofloat a) =>
                 [ArgVal a] -> ArgVal a

-- TODO: are the Info types still needed?
type Weight a = a

type ObjFnInfo a = (ObjFnOn a, Weight a, [Value a])

type ConstrFnInfo a = (ConstrFnOn a, Weight a, [Value a])

data FnInfo a
  = ObjFnInfo a
  | ConstrFnInfo a

-- TODO: the functions can just be looked up and checked once, don't need to repeat
invokeOptFn ::
     (Autofloat a)
  => M.Map String (OptFn a)
  -> FuncName
  -> [ArgVal a]
  -> OptSignatures
  -> a
invokeOptFn dict n args signatures =
  let sigs =
        case signatures MM.! n of
          [] -> noSignatureError n
          l  -> l
      args' = checkArgsOverload args sigs n
      f = fromMaybe (noFunctionError n) (M.lookup n dict)
  in f args
    -- in f args'

-- For a very limited form of supertyping...
linelike :: Autofloat a => Shape a -> Bool
linelike shape = fst shape == "Line" || fst shape == "Arrow"

--------------------------------------------------------------------------------
-- Computations
compDict :: (Autofloat a) => M.Map String (CompFnOn a)
compDict =
  M.fromList
    [ ("rgba", constComp rgba)
    , ("hsva", constComp hsva)
    , ("rgba2", constComp rgba2)
    , ("xy", constComp xy)
    , ("cos", constComp cosFn)
    , ("sin", constComp sinFn)
    , ("atan", constComp arctangent)
    , ("calcVectorsAngle", constComp calcVectorsAngle)
    , ("calcVectorsAngleWithOrigin", constComp calcVectorsAngleWithOrigin)
    , ("generateRandomReal", constComp generateRandomReal)
    , ("calcNorm", constComp calcNorm)
    , ("dist", constComp distFn)
    , ("normSq", constComp normSq')
    , ("bboxWidth", constComp bboxWidth)
    , ("bboxHeight", constComp bboxHeight)
    , ("intersectionX", constComp intersectionX)
    , ("intersectionY", constComp intersectionY)
    , ("midpointX", constComp midpointX)
    , ("midpointY", constComp midpointY)
    , ("average", constComp average)
    , ("len", constComp len)
    , ("lineLength", constComp lineLength)
    , ("lineLeft", constComp lineLeft)
    , ("lineRight", constComp lineRight)
    , ("interpolate", constComp interpolate)
    , ("sampleFunction", sampleFunction)
    , ("fromDomain", fromDomain)
    , ("applyFn", constComp applyFn)
    , ("norm_", constComp norm_) -- type: any two GPIs with centers (getX, getY)
    , ("midpointPathX", constComp midpointPathX)
    , ("midpointPathY", constComp midpointPathY)
    , ("sizePathX", constComp sizePathX)
    , ("sizePathY", constComp sizePathY)
    , ("makeRegionPath", constComp makeRegionPath)
    , ("sampleFunctionArea", sampleFunctionArea)
    , ("makeCurve", makeCurve)
    , ("triangle", constComp triangle)
    , ("shared", constComp sharedP)
    , ("angleOf", constComp angleOf)
    , ("perpX", constComp perpX)
    , ("perpY", constComp perpY)
    , ("perpPath", constComp perpPath)
    , ("get", constComp get')
    , ("projectAndToScreen", constComp projectAndToScreen)
    , ("projectAndToScreen_list", constComp projectAndToScreen_list)
    , ("scaleLinear", constComp scaleLinear')
    , ("slerp", constComp slerp')
    , ("mod", constComp modSty)
    , ("halfwayPoint", constComp halfwayPoint')
    , ("normalOnSphere", constComp normalOnSphere')
    , ("arcPath", constComp arcPath')
    , ("arcPathEuclidean", constComp arcPathEuclidean)
    , ("angleBisector", constComp angleBisector')
    , ("angleBisectorEuclidean", constComp angleBisectorEuclidean)
    , ("tangentLineSX", constComp tangentLineSX)
    , ("tangentLineSY", constComp tangentLineSY)
    , ("tangentLineEX", constComp tangentLineEX)
    , ("tangentLineEY", constComp tangentLineEY)
    , ("polygonizeCurve", constComp polygonizeCurve)
    , ("setOpacity", constComp setOpacity)
    , ("scaleColor", constComp scaleColor)
    , ("blendColor", constComp blendColor)
    , ("sampleColor", sampleColor')
    , ("sampleNum", sampleNum')
    , ("bbox", constComp bbox')
    , ("min", constComp min')
    , ("max", constComp max')
    , ("pathFromPoints", constComp pathFromPoints)
    , ("polygonFromPoints", constComp polygonFromPoints)
    , ("join", constComp joinPath)
    , ("dot", constComp dotFn)
    , ("angle", constComp angleFn)

  , ("calcZSphere", constComp calcZSphere)

  -- Hyperbolic funcions
  , ("calcZ", constComp calcZ)
  , ("toDisk", constComp toDisk)
  , ("diskToScreen", constComp diskToScreen)
  , ("slerpHyp", constComp slerpHyp)
  , ("ptToDiskAndScreen", constComp ptToDiskAndScreen)
  , ("pathToDiskAndScreen", constComp pathToDiskAndScreen)
  , ("halfwayPointHyp", constComp halfwayPointHyp)
  , ("normalOnHyp", constComp normalOnHyp)
  , ("arcPathHyp", constComp arcPathHyp)
  , ("angleBisectorHyp", constComp angleBisectorHyp)
  , ("perpPathHyp", constComp perpPathHyp)
  , ("makeBisectorMark", constComp makeBisectorMark)

        -- Transformations
    , ("rotate", constComp rotate)
    , ("rotateAbout", constComp rotateAbout)
    , ("scale", constComp scale)
    , ("translate", constComp translate)
    , ("andThen", constComp andThen)
    , ("transformSRT", constComp transformSRT)
    , ("mkPoly", constComp mkPoly)
    , ("unitSquare", constComp unitSquare)
    , ("unitCircle", constComp unitCircle)
    , ("testTriangle", constComp testTri)
    , ("testNonconvexPoly", constComp testNonconvexPoly)
    , ("randomPolygon", randomPolygon)
    , ("midpoint", noop) -- TODO
    , ("sampleMatrix", noop) -- TODO
    , ("sampleReal", noop) -- TODO
    , ("sampleVectorIn", noop) -- TODO
    , ("intersection", noop) -- TODO
    , ("determinant", noop) -- TODO
    , ("apply", noop) -- TODO
    ] -- TODO: port existing comps

compSignatures :: CompSignatures
compSignatures =
  M.fromList
    [ ( "rgba"
      , ( [ValueT FloatT, ValueT FloatT, ValueT FloatT, ValueT FloatT]
        , ValueT ColorT))
    , ("atan", ([ValueT FloatT], ValueT FloatT))
    , ( "calcVectorsAngle"
      , ( [ ValueT FloatT
          , ValueT FloatT
          , ValueT FloatT
          , ValueT FloatT
          , ValueT FloatT
          , ValueT FloatT
          , ValueT FloatT
          , ValueT FloatT
          ]
        , ValueT FloatT))
    , ( "calcVectorsAngleCos"
      , ( [ ValueT FloatT
          , ValueT FloatT
          , ValueT FloatT
          , ValueT FloatT
          , ValueT FloatT
          , ValueT FloatT
          , ValueT FloatT
          , ValueT FloatT
          ]
        , ValueT FloatT))
    , ( "calcVectorsAngleWithOrigin"
      , ( [ ValueT FloatT
          , ValueT FloatT
          , ValueT FloatT
          , ValueT FloatT
          , ValueT FloatT
          , ValueT FloatT
          , ValueT FloatT
          , ValueT FloatT
          ]
        , ValueT FloatT))
    , ("generateRandomReal", ([], ValueT FloatT))
    , ( "calcNorm"
      , ( [ValueT FloatT, ValueT FloatT, ValueT FloatT, ValueT FloatT]
        , ValueT FloatT))
    , ("intersectionX", ([GPIType "Arrow", GPIType "Arrow"], ValueT FloatT))
    , ("intersectionY", ([GPIType "Arrow", GPIType "Arrow"], ValueT FloatT))
    , ("bboxHeight", ([GPIType "Arrow", GPIType "Arrow"], ValueT FloatT))
    , ("bboxWidth", ([GPIType "Arrow", GPIType "Arrow"], ValueT FloatT))
    , ("len", ([GPIType "Arrow"], ValueT FloatT))
    , ("lineLength", ([GPIType "Line"], ValueT FloatT))
    , ( "lineLeft"
      , ([ValueT FloatT, GPIType "Arrow", GPIType "Arrow"], ValueT PtListT))
    , ("interpolate", ([ValueT PtListT, ValueT StrT], ValueT PathDataT))
    , ("sampleFunction", ([ValueT IntT, AnyGPI, AnyGPI], ValueT PtListT))
    , ("midpointX", ([AnyGPI], ValueT FloatT))
    , ("midpointY", ([AnyGPI], ValueT FloatT))
    , ("fromDomain", ([ValueT PtListT], ValueT FloatT))
    , ("applyFn", ([ValueT PtListT, ValueT FloatT], ValueT FloatT))
    , ("norm_", ([ValueT PtListT, ValueT FloatT], ValueT FloatT)) -- type: any two GPIs with centers (getX, getY)
    , ("midpointPathX", ([ValueT PtListT], ValueT FloatT))
    , ("midpointPathY", ([ValueT PtListT], ValueT FloatT))
    , ("sizePathX", ([ValueT PtListT], ValueT FloatT))
    , ("sizePathY", ([ValueT PtListT], ValueT FloatT))
    , ("tangentLineSX", ([ValueT PtListT, ValueT FloatT], ValueT FloatT))
    , ("tangentLineSY", ([ValueT PtListT, ValueT FloatT], ValueT FloatT))
    , ("tangentLineEX", ([ValueT PtListT, ValueT FloatT], ValueT FloatT))
    , ("tangentLineEY", ([ValueT PtListT, ValueT FloatT], ValueT FloatT))
    , ("makeRegionPath", ([GPIType "Curve", GPIType "Line"], ValueT PathDataT))
        -- ("len", ([GPIType "Arrow"], ValueT FloatT))
        -- ("bbox", ([GPIType "Arrow", GPIType "Arrow"], ValueT StrT)), -- TODO
        -- ("sampleMatrix", ([], ValueT StrT)), -- TODO
        -- ("sampleVectorIn", ([], ValueT StrT)), -- TODO
        -- ("intersection", ([], ValueT StrT)), -- TODO
        -- ("determinant", ([], ValueT StrT)), -- TODO
        -- ("apply", ([], ValueT StrT)) -- TODO
    ]

invokeComp ::
     (Autofloat a)
  => FuncName
  -> [ArgVal a]
  -> CompSignatures
  -> StdGen
  -> (ArgVal a, StdGen)
invokeComp n args sigs g
    -- TODO: Improve computation function typechecking to allow for genericity #164
        -- (argTypes, retType) =
            -- fromMaybe (noSignatureError n) (M.lookup n compSignatures)
        -- args'  = checkArgs args argTypes n
 =
  let f = fromMaybe (noFunctionError n) (M.lookup n compDict)
      (ret, g') = f args g
  in (ret, g')
       -- if checkReturn ret retType then (ret, g') else
       --  error ("invalid return value \"" ++ show ret ++ "\" of computation \"" ++ show n ++ "\". expected type is \"" ++ show retType ++ "\"")

-- | 'constComp' is a wrapper for computation functions that do not use randomization
constComp :: ConstCompFn -> CompFn
constComp f = \args g -> (f args, g) -- written in the lambda fn style to be more readable

--------------------------------------------------------------------------------
-- Objectives
-- Weights
repelWeight :: (Autofloat a) => a
repelWeight = 10000000

-- | 'objFuncDict' stores a mapping from the name of objective functions to the actual implementation
objFuncDict :: forall a. (Autofloat a) => M.Map String (ObjFnOn a)
objFuncDict =
  M.fromList
    [ ("near", near)
    , ("center", center)
    , ("centerX", centerX)
    , ("centerLabel", centerLabel)
    , ("centerArrow", centerArrow)
    , ("repel", (*) repelWeight . repel)
    , ("nearHead", nearHead)
    , ("topRightOf", topRightOf)
    , ("nearEndVert", nearEndVert)
    , ("nearEndHoriz", nearEndHoriz)
    , ("topLeftOf", topLeftOf)
    , ("above", above)
    , ("equal", equal)
    , ("distBetween", distBetween)
    , ("sameCenter", sameCenter)
        -- With the new transforms
    , ("nearT", nearT)
    , ("boundaryIntersect", boundaryIntersect)
    , ("containsPoly", containsPoly)
    , ("disjointPoly", disjointPoly)
    , ("containsPolyPad", containsPolyPad)
    , ("disjointPolyPad", disjointPolyPad)
    , ("padding", padding)
    , ("containAndTangent", containAndTangent)
    , ("disjointAndTangent", disjointAndTangent)
    , ("containsPolyOfs", containsPolyOfs)
    , ("disjointPolyOfs", disjointPolyOfs)
    , ("polyOnCanvas", polyOnCanvas)
    , ("maximumSize", maximumSize)
    , ("minimumSize", minimumSize)
    , ("sameSize", sameSize)
    , ("smaller", smaller)
    , ("atPoint", atPoint)
    , ("atPoint2", atPoint2)
    , ("nearPoint", nearPoint)
    , ("nearPoint2", nearPoint2)
    , ("alignAlong", alignAlong)
    , ("orderAlong", orderAlong)
    , ("labelDisjoint", labelDisjoint)
        -- ("sameX", sameX)
    ]

{-      ("centerLine", centerLine),
        ("increasingX", increasingX),
        ("increasingY", increasingY),
        ("horizontal", horizontal),
        ("upright", upright),
        ("xInRange", xInRange),
        ("yInRange", yInRange),
        ("orthogonal", orthogonal),
        ("toLeft", toLeft),
        ("between", between),
        ("ratioOf", ratioOf),
        ("sameY", sameY),
        -- ("sameX", (*) 0.6 `compose2` sameX),
        -- ("sameX", (*) 0.2 `compose2` sameX),
        ("repel", (*)  900000  `compose2` repel),
        -- ("repel", (*)  1000000  `compose2` repel),
        -- ("repel", (*)  10000  `compose2` repel),
        -- ("repel", repel),
        ("outside", outside),
        -}
objSignatures :: OptSignatures
objSignatures =
  MM.fromList
    [ ("near", [GPIType "Circle", GPIType "Circle"])
    , ("near", [GPIType "Image", GPIType "Text", ValueT FloatT, ValueT FloatT])
    , ( "nearHead"
      , [GPIType "Arrow", GPIType "Text", ValueT FloatT, ValueT FloatT])
    , ("center", [AnyGPI])
    , ("centerX", [ValueT FloatT])
    , ("repel", [AnyGPI, AnyGPI])
    , ("centerLabel", [AnyGPI, GPIType "Text"])
    , ("centerArrow", [GPIType "Arrow", GPIType "Square", GPIType "Square"])
    , ("centerArrow", [GPIType "Arrow", GPIType "Circle", GPIType "Circle"])
    , ("centerArrow", [GPIType "Arrow", GPIType "Text", GPIType "Text"])
    , ("topLeftOf", [GPIType "Text", GPIType "Square"])
    , ("topLeftOf", [GPIType "Text", GPIType "Rectangle"])
    , ("topRightOf", [GPIType "Text", GPIType "Square"])
    , ("topRightOf", [GPIType "Text", GPIType "Rectangle"])
    , ("nearEndVert", [GPIType "Line", GPIType "Text"])
    , ("nearEndHoriz", [GPIType "Line", GPIType "Text"])
        -- ("centerArrow", []) -- TODO
    ]

--------------------------------------------------------------------------------
-- Constraints
-- exterior point method: penalty function
penalty :: (Ord a, Floating a, Show a) => a -> a
penalty x = max x 0 ^ q -- weights should get progressively larger in cr_dist
  where
    q = 2 :: Int -- also, may need to sample OUTSIDE feasible set
            -- where q = 3

{-# INLINE penalty #-}
-- | 'constrFuncDict' stores a mapping from the name of constraint functions to the actual implementation
constrFuncDict ::
     forall a. (Autofloat a)
  => M.Map FuncName (ConstrFnOn a)
constrFuncDict = M.fromList $ map toPenalty flist
  where
    toPenalty (n, f) = (n, penalty . f)
    flist =
      [ ("at", at)
      , ("contains", contains)
      , ("sameHeight", sameHeight)
      , ("nearHead", nearHead)
      , ("smallerThan", smallerThan)
      , ("minSize", minSize)
      , ("maxSize", maxSize)
      , ("outsideOf", outsideOf)
      , ("overlapping", overlapping)
      , ("disjoint", disjoint)
      , ("inRange", (*) indivConstrWeight . inRange')
      , ("lessThan", lessThan)
      , ("lessThanSq", lessThanSq)
      , ("onCanvas", onCanvas)
      , ("unit", unit')
      , ("equal", equalFn)
      , ("hasNorm", hasNorm)
      , ("hasLorenzNorm", hasLorenzNorm)
      , ("atDist", atDist)
      , ("labelDisjoint", labelDisjointConstr)
      ]

indivConstrWeight :: (Autofloat a) => a
indivConstrWeight = 1

constrSignatures :: OptSignatures
constrSignatures =
  MM.fromList
    [ ("at", [AnyGPI, ValueT FloatT, ValueT FloatT])
    , ("minSize", [AnyGPI])
    , ("maxSize", [AnyGPI])
    , ("smallerThan", [GPIType "Circle", GPIType "Circle"])
    , ("smallerThan", [GPIType "Circle", GPIType "Square"])
    , ("smallerThan", [GPIType "Square", GPIType "Circle"])
    , ("smallerThan", [GPIType "Square", GPIType "Square"])
    , ("outsideOf", [GPIType "Text", GPIType "Circle"])
    , ("contains", [GPIType "Circle", GPIType "Circle"])
    , ("contains", [GPIType "Square", GPIType "Arrow"])
    , ("contains", [GPIType "Circle", GPIType "Circle", ValueT FloatT])
    , ("contains", [GPIType "Circle", GPIType "Text"])
    , ("contains", [GPIType "Square", GPIType "Text"])
    , ("contains", [GPIType "Rectangle", GPIType "Text"])
    , ("contains", [GPIType "Square", GPIType "Circle", ValueT FloatT])
    , ("contains", [GPIType "Square", GPIType "Circle"])
    , ("contains", [GPIType "Circle", GPIType "Square"])
    , ("contains", [GPIType "Circle", GPIType "Rectangle"])
    , ("overlapping", [GPIType "Circle", GPIType "Circle"])
    , ("overlapping", [GPIType "Square", GPIType "Circle"])
    , ("overlapping", [GPIType "Circle", GPIType "Square"])
    , ("overlapping", [GPIType "Square", GPIType "Square"])
    , ("disjoint", [GPIType "Circle", GPIType "Circle"])
    , ("disjoint", [GPIType "Square", GPIType "Square"])
        -- ("lessThan", []) --TODO
    ]

--------------------------------------------------------------------------------
-- Type checker for objectives and constraints
checkArg :: (Autofloat a) => ArgVal a -> ArgType -> Bool
-- TODO: add warnings/errors (?)
checkArg (GPI _) AnyGPI             = True
checkArg _ AnyGPI                   = False
checkArg (GPI (t, _)) (OneOf l)     = t `elem` l
checkArg (GPI (t1, _)) (GPIType t2) = t1 == t2
checkArg (Val v) (ValueT t)         = typeOf v == t
checkArg _ _                        = False

matchWith args sig =
  length args == length sig && and (zipWith checkArg args sig)

checkArgs :: (Autofloat a) => [ArgVal a] -> [ArgType] -> String -> [ArgVal a]
checkArgs arguments sig n =
  if arguments `matchWith` sig
    then arguments
    else sigMismatchError n sig arguments

checkArgsOverload ::
     (Autofloat a) => [ArgVal a] -> [[ArgType]] -> String -> [ArgVal a]
checkArgsOverload arguments signatures n =
  if any (arguments `matchWith`) signatures
    then arguments
    else noMatchedSigError n signatures arguments

checkReturn :: (Autofloat a) => ArgVal a -> ArgType -> Bool
-- TODO: add warning
checkReturn ret@(Val v) (ValueT t) = typeOf v == t
checkReturn (GPI v) _ = error "checkReturn: Computations cannot return GPIs"

--------------------------------------------------------------------------------
-- Computation Functions
sampleFunction :: CompFn
sampleFunction [Val (IntV n), Val (FloatV xmin), Val (FloatV xmax), Val (FloatV ymin), Val (FloatV ymax), Val (StrV typ)] g
  | n < 2 =
    error "A function needs to have >= 2 points"
  | typ == "surjection" =
    let (pts, g') = computeSurjection g n (xmin, ymin) (xmax, ymax)
    in (Val $ PtListV pts, g')
  | typ == "injection" =
    let pad = 0.25
        lower_left = (xmin, ymin)
        top_right = (xmax, ymax * (1-pad))
        (pts, g') = computeBijection g n lower_left top_right
    in (Val $ PtListV pts, g')
  | typ == "bijection" =
    let (pts, g') = computeBijection g n (xmin, ymin) (xmax, ymax)
    in (Val $ PtListV pts, g')
  | typ == "general" =
    let pad = 0.1
        lower_left = (xmin, ymin * (1-pad))
        top_right = (xmax, ymax * (1-pad))
        (pts, g') = computeSurjection g n lower_left top_right
    in (Val $ PtListV pts, g')

computeSurjection :: Autofloat a => StdGen -> Int -> Pt2 a -> Pt2 a -> ([Pt2 a], StdGen)
computeSurjection g numPoints (lowerx, lowery) (topx, topy) =
  let xs = lerpN lowerx topx (numPoints - 2)
      xs_increasing = sort xs
      (ys_inner, g') =
        randomsIn g (numPoints - 2) (r2f lowery, r2f topy)
      ys = lowery : ys_inner ++ [topy] -- Include endpts so function is onto
      ys_perm = shuffle' ys (length ys) g' -- Random permutation. TODO return g3?
  in (zip xs_increasing ys_perm, g') -- len xs == len ys

computeBijection :: Autofloat a => StdGen -> Int -> Pt2 a -> Pt2 a -> ([Pt2 a], StdGen)
computeBijection g numPoints (lowerx, lowery) (topx, topy) =
  let (ys_inner, g') = randomsIn g (numPoints - 2) (r2f lowery, r2f topy)
      -- if two adjacent y-coords y2 and y1 are closer than y_tol, drop the latter coord (so the curve doesn't look flat)
      ys_diff = removeClosePts y_tol $ sort $ nub ys_inner
      ys = lowery : ys_diff ++ [topy]
      (ys_plot, g'') = pickOne [reverse ys, ys] g'
      xs = lerpN lowerx topx $ length ys - 2
  in (zip xs ys_plot, g'')
  where y_tol = 10.0

-- calculates a line (of two points) intersecting the first axis, stopping before it leaves bbox of second axis
-- TODO rename lineLeft and lineRight
-- assuming a1 horizontal and a2 vertical, respectively
lineLeft :: ConstCompFn
lineLeft [Val (FloatV lineFrac), GPI a1@("Arrow", _), GPI a2@("Arrow", _)] =
  let a1_start = getNum a1 "startX"
  in let a1_len = abs (getNum a1 "endX" - a1_start)
     in let xpos = a1_start + lineFrac * a1_len
        in Val $ PtListV [(xpos, getNum a1 "startY"), (xpos, getNum a2 "endY")]

-- assuming a1 vert and a2 horiz, respectively
-- can this be written in terms of lineLeft?
lineRight :: ConstCompFn
lineRight [Val (FloatV lineFrac), GPI a1@("Arrow", _), GPI a2@("Arrow", _)] =
  let a1_start = getNum a1 "startY"
  in let a1_len = abs (getNum a1 "endY" - a1_start)
     in let ypos = a1_start + lineFrac * a1_len
        in Val $ PtListV [(getNum a2 "startX", ypos), (getNum a2 "endX", ypos)]

rgba :: ConstCompFn
rgba [Val (FloatV r), Val (FloatV g), Val (FloatV b), Val (FloatV a)] =
  Val (ColorV $ makeColor' r g b a)

hsva :: ConstCompFn
hsva [Val (FloatV h), Val (FloatV s), Val (FloatV v), Val (FloatV a)] =
  Val $ ColorV $ makeColorHsv h s v a

rgba2 :: ConstCompFn
rgba2 [Val (FloatV r), Val (FloatV g), Val (FloatV b), Val (FloatV a)] =
  Val (ColorV $ makeColor' (r / 255) (g / 255) (b / 255) (a / 255))

xy :: ConstCompFn
xy [Val (ListV xs)] = Val $ ListV $ take 2 xs

cosFn :: ConstCompFn -- In radians
cosFn [Val (FloatV d)] = Val $ FloatV $ cos d

sinFn :: ConstCompFn -- In radians
sinFn [Val (FloatV d)] = Val $ FloatV $ sin d

arctangent :: ConstCompFn -- In degrees
arctangent [Val (FloatV d)] = Val (FloatV $ (atan d) / pi * 180)

calcVectorsAngle :: ConstCompFn
calcVectorsAngle [Val (FloatV sx1), Val (FloatV sy1), Val (FloatV ex1), Val (FloatV ey1), Val (FloatV sx2), Val (FloatV sy2), Val (FloatV ex2), Val (FloatV ey2)] =
  let (ax, ay) = (ex1 - sx1, ey1 - sy1)
      (bx, by) = (ex2 - sx2, ey2 - sy2)
      ab = ax * bx + ay * by
      na = sqrt (ax ^ 2 + ay ^ 2)
      nb = sqrt (bx ^ 2 + by ^ 2)
      angle = acos (ab / (na * nb)) / pi * 180.0
  in Val (FloatV angle)

calcVectorsAngleWithOrigin :: ConstCompFn
calcVectorsAngleWithOrigin [Val (FloatV sx1), Val (FloatV sy1), Val (FloatV ex1), Val (FloatV ey1), Val (FloatV sx2), Val (FloatV sy2), Val (FloatV ex2), Val (FloatV ey2)] =
  let (ax, ay) = (ex1 - sx1, ey1 - sy1)
      (bx, by) = (ex2 - sx2, ey2 - sy2)
      (cx, cy) = ((ax + bx) / 2.0, (ay + by) / 2.0)
      angle =
        if cy < 0
          then (atan (cy / cx) / pi * 180.0) * 2.0
          else 180.0 + (atan (cy / cx) / pi * 180.0) * 2.0
  in Val (FloatV $ -1.0 * angle)
        --     angle1 =  if ay < 0 then  (atan (ay / ax) / pi*180.0) else 180.0  +  (atan (ay / ax) / pi*180.0)
        --     angle2 =  if by < 0 then  (atan (by / bx) / pi*180.0) else 180.0 +   (atan  (by / bx) / pi*180.0)
        -- in if traceShowId angle1 > traceShowId angle2 then Val (FloatV $ -1 * angle1) else Val (FloatV $ -1 * angle2)

generateRandomReal :: ConstCompFn
generateRandomReal [] =
  let g1 = mkStdGen 16
      (x, g2) = (randomR (1, 15) g1) :: (Int, StdGen)
      y = fst (randomR (1, 15) g2) :: Int
  in Val (FloatV ((fromIntegral x) / (fromIntegral y)))

calcNorm :: ConstCompFn
calcNorm [Val (FloatV sx1), Val (FloatV sy1), Val (FloatV ex1), Val (FloatV ey1)] =
  let nx = (ex1 - sx1) ** 2.0
      ny = (ey1 - sy1) ** 2.0
      norm = sqrt (nx + ny + epsd)
  in Val (FloatV norm)

distFn :: ConstCompFn
distFn [Val (ListV v), Val (ListV w)] =
         Val $ FloatV $ norm $ v -. w

normSq' :: ConstCompFn
normSq' [Val (FloatV x), Val (FloatV y)] = Val $ FloatV $ x * x + y * y

linePts, arrowPts :: (Autofloat a) => Shape a -> (a, a, a, a)
linePts = arrowPts

arrowPts a =
  (getNum a "startX", getNum a "startY", getNum a "endX", getNum a "endY")

infinity :: Floating a => a
infinity = 1 / 0 -- x/0 == Infinity for any x > 0 (x = 0 -> Nan, x < 0 -> -Infinity)

intersectionX :: ConstCompFn
intersectionX [GPI a1@("Arrow", _), GPI a2@("Arrow", _)] =
  let (x0, y0, x1, y1) = arrowPts a1
      (x2, y2, x3, y3) = arrowPts a2
      det = (x0 - x1) * (y2 - y3) - (y0 - y1) * (x2 - x3)
  in Val $
     FloatV $
     if det == 0
       then infinity
       else (x0 * y1 - y0 * x1) * (x2 - x3) -
            (x0 - x1) * (x2 * x3 - y2 * y3) / det

intersectionY :: ConstCompFn
intersectionY [GPI a1@("Arrow", _), GPI a2@("Arrow", _)] =
  let (x0, y0, x1, y1) = arrowPts a1
      (x2, y2, x3, y3) = arrowPts a2
      det = (x0 - x1) * (y2 - y3) - (y0 - y1) * (x2 - x3)
  in Val $
     FloatV $
     if det == 0
       then infinity
       else (x0 * y1 - y0 * x1) * (x2 - x3) -
            (y0 - y1) * (x2 * x3 - y2 * y3) / det

len :: ConstCompFn
len [GPI a@("Arrow", _)] =
  let (x0, y0, x1, y1) = arrowPts a
  in Val $ FloatV $ dist (x0, y0) (x1, y1)

lineLength :: ConstCompFn
lineLength [GPI a@("Line", _)] =
  let (x0, y0, x1, y1) = arrowPts a
  in Val $ FloatV $ dist (x0, y0) (x1, y1)

midpointX :: ConstCompFn
midpointX [GPI l] =
  if linelike l
    then let (x0, x1) = (getNum l "startX", getNum l "endX")
         in Val $ FloatV $ (x1 + x0) / 2
    else error "GPI type must be line-like"

midpointY :: ConstCompFn
midpointY [GPI l] =
  if linelike l
    then let (y0, y1) = (getNum l "startY", getNum l "endY")
         in Val $ FloatV $ (y1 + y0) / 2
    else error "GPI type must be line-like"

average :: ConstCompFn
average [Val (FloatV x), Val (FloatV y)] =
  let res = (x + y) / 2
  in Val $ FloatV res
average [Val (ListV xs)] =
  let len' = if null xs then 1 else length xs -- avoid divide by 0
      res  = sum xs / (r2f len')
  in Val $ FloatV res

norm_ :: ConstCompFn
norm_ [Val (FloatV x), Val (FloatV y)] = Val $ FloatV $ norm [x, y]

-- Wrapper for interpolateFn
interpolate :: ConstCompFn
interpolate [Val (PtListV pts)] =
  let pathRes = interpolateFn pts 1.0
  in Val $ PathDataV [Open pathRes]
interpolate [Val (PtListV pts), Val (FloatV k)] =
  let pathRes = interpolateFn pts k
  in Val $ PathDataV [Open pathRes]

-- | Catmull-Rom spline interpolation algorithm
interpolateFn :: Autofloat a => [Pt2 a] -> a -> [Elem a]
interpolateFn pts k =
  let p0 = head pts
      chunks = repeat4 $ head pts : pts ++ [last pts]
      paths = map (chain k) chunks
      finalPath = Pt p0 : paths
  in finalPath
  where
    repeat4 xs = [take 4 . drop n $ xs | n <- [0 .. length xs - 4]]

chain :: Autofloat a => a -> [(a, a)] -> Elem a
chain k [(x0, y0), (x1, y1), (x2, y2), (x3, y3)] =
  let cp1x = x1 + (x2 - x0) / 6 * k
      cp1y = y1 + (y2 - y0) / 6 * k
      cp2x = x2 - (x3 - x1) / 6 * k
      cp2y = y2 - (y3 - y1) / 6 * k
  in CubicBez ((cp1x, cp1y), (cp2x, cp2y), (x2, y2))

sampleList :: (Autofloat a) => [a] -> StdGen -> (a, StdGen)
sampleList list g =
  let (idx, g') = randomR (0, length list - 1) g
  in (list !! idx, g')

-- sample random element from domain of function (relation)
fromDomain :: CompFn
fromDomain [Val (PtListV path)] g =
  let (x, g') = sampleList (middle $ map fst path) g
           -- let x = fst $ path !! 1 in
  in (Val $ FloatV x, g')
  where
    middle = init . tail

-- lookup element in function (relation) by making a Map
applyFn :: ConstCompFn
applyFn [Val (PtListV path), Val (FloatV x)] =
  case M.lookup x (M.fromList path) of
    Just y  -> Val (FloatV y)
    Nothing -> error "x element does not exist in function"

-- TODO: remove the unused functions in the next four
midpointPathX :: ConstCompFn
midpointPathX [Val (PtListV path)] =
  let xs = map fst path
      res = (maximum xs + minimum xs) / 2
  in Val $ FloatV res

midpointPathY :: ConstCompFn
midpointPathY [Val (PtListV path)] =
  let ys = map snd path
      res = (maximum ys + minimum ys) / 2
  in Val $ FloatV res

sizePathX :: ConstCompFn
sizePathX [Val (PtListV path)] =
  let xs = map fst path
      res = maximum xs - minimum xs
  in Val $ FloatV res

sizePathY :: ConstCompFn
sizePathY [Val (PtListV path)] =
  let ys = map snd path
      res = maximum ys - minimum ys
  in Val $ FloatV res

-- Compute path for an integral's shape (under a function, above the interval on which the function is defined)
makeRegionPath :: ConstCompFn
makeRegionPath [GPI fn@("Curve", _), GPI intv@("Line", _)] =
  let pt1 = Pt $ getPoint "start" intv
      pt2 = Pt $ getPoint "end" intv
                   -- Assume the function is a single open path consisting of a Pt elem, followed by CubicBez elements
                   -- (i.e. produced by `interpolate` with parameter "open")
      curve =
        case (getPathData fn) !! 0 of
          Open elems -> elems
          Closed elems ->
            error "makeRegionPath not implemented for closed paths"
      path = Closed $ pt1 : curve ++ [pt2]
  in Val (PathDataV [path])
-- Make determinant region
makeRegionPath [GPI a1, GPI a2] =
  if not (linelike a1 && linelike a2)
    then error "expected two linelike GPIs"
    else let xs@[sx1, ex1, sx2, ex2] = getXs a1 ++ getXs a2
             ys@[sy1, ey1, sy2, ey2] = getYs a1 ++ getYs a2
                   -- Third coordinate is the vector addition, normalized for an origin that may not be (0, 0)
             regionPts =
               [ (sx1, sy1)
               , (ex1, ey1)
               , (ex1 + ex2 - sx1, ey1 + ey2 - sy1)
               , (ex2, ey2)
               ]
             path = Closed $ map Pt regionPts
         in Val (PathDataV [path])
  where
    getXs a = [getNum a "startX", getNum a "endX"]
    getYs a = [getNum a "startY", getNum a "endY"]

-- | Draws a filled region from domain to range with in-curved sides, assuming domain is above range
-- | Directionality: domain's right, then range's right, then range's left, then domain's left
-- TODO: when range's x is a lot smaller than the domain's x, or |range| << |domain|, the generated region crosses itself
-- You can see this by adjusting the interval size by *dragging the labels*
-- TODO: should account for thickness of domain and range
-- Assuming horizontal GPIs
sampleFunctionArea :: CompFn
sampleFunctionArea [x@(GPI domain), y@(GPI range)] g
                   -- Apply with default offsets
 = sampleFunctionArea [x, y, Val (FloatV 0.3), Val (FloatV 0.0)] g
sampleFunctionArea [GPI domain, GPI range, Val (FloatV xFrac), Val (FloatV yFrac)] g =
  if linelike domain && linelike range
    then let pt_tl = getPoint "start" domain
             pt_tr = getPoint "end" domain
             pt_br = getPoint "end" range
             pt_bl = getPoint "start" range
                        -- Compute dx (the x offset for the function's shape) as a fraction of width of the smaller interval
             width =
               min (abs (fst pt_tl - fst pt_tr)) (abs (fst pt_br - fst pt_bl))
             height = abs $ snd pt_bl - snd pt_tl
             dx = xFrac * width
             dy = yFrac * height
             x_offset = (dx, 0)
             y_offset = (0, dy)
             pt_midright = midpoint pt_tr pt_br -: x_offset +: y_offset
             pt_midleft = midpoint pt_bl pt_tl +: x_offset +: y_offset
             right_curve = interpolateFn [pt_tr, pt_midright, pt_br] 1.0
             left_curve = interpolateFn [pt_bl, pt_midleft, pt_tl] 1.0
                        -- TODO: not sure if this is right. do any points need to be included in the path?
             path =
               Closed $
               [Pt pt_tl, Pt pt_tr] ++
               right_curve ++ [Pt pt_br, Pt pt_bl] ++ left_curve
         in (Val $ PathDataV [path], g)
    else error "expected two linelike shapes"

-- Draw a curve from (x1, y1) to (x2, y2) with some point in the middle defining curvature
makeCurve :: CompFn
makeCurve [Val (FloatV x1), Val (FloatV y1), Val (FloatV x2), Val (FloatV y2), Val (FloatV dx), Val (FloatV dy)] g =
  let offset = (dx, dy)
      midpt = midpoint (x1, y1) (x2, y2) +: offset
      path = Open $ interpolateFn [(x1, y1), midpt, (x2, y2)] 1.0
  in (Val $ PathDataV [path], g)

-- Draw a triangle as the closure of three lines (assuming they define a valid triangle, i.e. intersect exactly at their endpoints)
triangle :: ConstCompFn
triangle [Val (FloatV x1), Val (FloatV y1), Val (FloatV x2), Val (FloatV y2), Val (FloatV x3), Val (FloatV y3)] =
  let path = Closed [Pt (x1, y1), Pt (x2, y2), Pt (x3, y3)]
  in Val $ PathDataV [path]
triangle [GPI e1@("Line", _), GPI e2@("Line", _), GPI e3@("Line", _)]
         -- TODO: what's the convention on the ordering of the lines?
 =
  let (v1, v2) = (getPoint "start" e1, getPoint "end" e1)
      v3_candidates =
        [ getPoint "start" e2
        , getPoint "end" e2
        , getPoint "start" e3
        , getPoint "end" e3
        ]
      v3 = furthestFrom (v1, v2) v3_candidates
      path = Closed [Pt v1, Pt v2, Pt v3]
  in Val $ PathDataV [path] {- trace ("path: " ++ show path) $ -}
  where
    furthestFrom :: (Autofloat a) => (Pt2 a, Pt2 a) -> [Pt2 a] -> Pt2 a
    furthestFrom (p1, p2) pts =
      fst $
      maximumBy (\p1 p2 -> compare (snd p1) (snd p2)) $
      map (\p -> (p, dist p p1 + dist p p2)) pts

sharedP :: ConstCompFn
sharedP [Val (FloatV a), Val (FloatV b), Val (FloatV c), Val (FloatV d)] =
  let xs = nub [a, b, c, d]
      common =
        case xs of
          []   -> error "no shared points between segments"
          x:xs -> x
  in Val $ FloatV common

angleOf :: ConstCompFn
angleOf [GPI l@("Line", _), Val (FloatV originX), Val (FloatV originY)] =
  let origin = (originX, originY)
      (start, end) = (getPoint "start" l, getPoint "end" l)
      endpoint =
        if origin == start
          then end
          else start -- Pick the point that's not the origin
      (rayX, rayY) = endpoint -: origin
      angleRad = atan2 rayY rayX
      angle = (angleRad * 180) / pi
  in Val $ FloatV angle

perp :: Autofloat a => Pt2 a -> Pt2 a -> Pt2 a -> a -> Pt2 a
perp start end base len =
  let dir = normalize' $ end -: start
      perpDir = (len *: (rot90 dir)) +: base
  in perpDir

perpX :: ConstCompFn
perpX [GPI l@("Line", _), Val (FloatV baseX), Val (FloatV baseY), Val (FloatV len)] =
  let (start, end) = (getPoint "start" l, getPoint "end" l)
  in Val $ FloatV $ fst $ perp start end (baseX, baseY) len

perpY :: ConstCompFn
perpY [GPI l@("Line", _), Val (FloatV baseX), Val (FloatV baseY), Val (FloatV len)] =
  let (start, end) = (getPoint "start" l, getPoint "end" l)
  in Val $ FloatV $ snd $ perp start end (baseX, baseY) len

-- Given two orthogonal segments that intersect at startR (or startL, should be the same point)
-- and a size, make three points that describe a perpendicular mark at the angle where the segments intersect.
perpPathFlat :: Autofloat a => a -> (Pt2 a, Pt2 a) -> (Pt2 a, Pt2 a) -> (Pt2 a, Pt2 a, Pt2 a)
perpPathFlat size (startR, endR) (startL, endL) =
  let dirR = normalize' $ endR -: startR
      dirL = normalize' $ endL -: startL
      ptL = startR +: (size *: dirL)
      ptR = startR +: (size *: dirR)
      ptLR = startR +: (size *: dirL) +: (size *: dirR)
  in (ptL, ptLR, ptR)

perpPath :: ConstCompFn
perpPath [GPI r@("Line", _), GPI l@("Line", _), Val (TupV midpt), Val (FloatV size)] = -- Euclidean
  let seg1 = (getPoint "start" r, getPoint "end" r)
      seg2 = (getPoint "start" l, getPoint "end" l)
      (ptL, ptLR, ptR) = perpPathFlat size seg1 seg2
      path = Closed $ [Pt ptL, Pt ptLR, Pt ptR, Pt midpt]
  in Val $ PathDataV [path]

perpPath [Val (ListV p), Val (ListV q), Val (ListV tailv), Val (ListV headv), Val (FloatV arcLen)] = -- Spherical
  let (p', q') = (normalize p, normalize q)
             -- TODO: cache these calculations bc they're recomputed many times in Ray, Triangle, etc.
      (e1, e2) = (p', normalize (p' `cross` q')) -- e2 is normal to (e1, e3)
      e3 = normalize (e2 `cross` e1)
      local_normal_normal = normalize (tailv `cross` headv) -- The normal to the plane defined by the (headv, tailv) vectors, which is tangent to (p,q) at the point tailv
      pt_along_seg = circPtInPlane tailv local_normal_normal arcLen -- Start at the tail of the ray and move along the segment (pq) using its tangent
      pt_along_normal = circPtInPlane tailv e2 arcLen -- Start at the tail of the ray and move along the ray in the direction normal to (pq)
      n = 20
      arc_parallel_to_normal = slerp n 0.0 arcLen pt_along_seg e2 -- Move from the segment point in the direction normal to (pq)
      arc_parallel_to_seg =
        slerp n 0.0 arcLen pt_along_normal local_normal_normal -- Move from the ray point in the direction normal to the ray
             -- Note that the directions are chosen so that the directionality of the arcs match so they meet at a point
      perpPathPts = arc_parallel_to_normal ++ (tail . reverse) arc_parallel_to_seg -- Drop a point so they join better
      arc_pt_to_seg = slerpPts n tailv (perpPathPts !! 0)
      arc_ray_to_pt = slerpPts n (last perpPathPts) tailv
      perpPathSquare = arc_pt_to_seg ++ perpPathPts ++ arc_ray_to_pt
  in Val $ LListV perpPathSquare

-- NOTE: assumes that the curve has at least 3 points
tangentLine :: Autofloat a => a -> [Pt2 a] -> a -> (Pt2 a, Pt2 a)
tangentLine x ptList len =
  let i = fromMaybe 1 $ findIndex (\(a, _) -> abs (x - a) <= 1) ptList
      p0@(px, py) = ptList !! i
      p1 = nextPoint p0 $ drop (i - 1) ptList
      k = slope p0 p1
      dx = d / sqrt (1 + k ^ 2)
      dy = k * dx
      d = len / 2
  in ((px - dx, py - dy), (px + dx, py + dy))
        -- NOTE: instead of getting the immediate next point in the list, we search the rest of the list until a point that is numerically far enough from (x, y) is found, in order to compute the slope.
  where
    nextPoint (x, y) l =
      fromMaybe (error "tangentLine: cannot find next point") $
      find (\(x', y') -> abs (x - x') > epsd || abs (y - y') > epsd) l
    slope (x0, y0) (x1, y1) = (y1 - y0) / (x1 - x0)

tangentLineSX :: ConstCompFn
tangentLineSX [Val (PtListV curve), Val (FloatV x), Val (FloatV len)] =
  Val $ FloatV $ fst $ fst $ tangentLine x curve len

tangentLineSY :: ConstCompFn
tangentLineSY [Val (PtListV curve), Val (FloatV x), Val (FloatV len)] =
  Val $ FloatV $ snd $ fst $ tangentLine x curve len

tangentLineEX :: ConstCompFn
tangentLineEX [Val (PtListV curve), Val (FloatV x), Val (FloatV len)] =
  Val $ FloatV $ fst $ snd $ tangentLine x curve len

tangentLineEY :: ConstCompFn
tangentLineEY [Val (PtListV curve), Val (FloatV x), Val (FloatV len)] =
  Val $ FloatV $ snd $ snd $ tangentLine x curve len

polygonizeCurve :: ConstCompFn
polygonizeCurve [Val (IntV maxIter), Val (PathDataV curve)] =
  Val $ PtListV $ polygonizePath (fromIntegral maxIter) curve

bboxHeight :: ConstCompFn
bboxHeight [GPI a1@("Arrow", _), GPI a2@("Arrow", _)] =
  let ys@[y0, y1, y2, y3] = getYs a1 ++ getYs a2
      (ymin, ymax) = (minimum ys, maximum ys)
  in Val $ FloatV $ abs $ ymax - ymin
  where
    getYs a = [getNum a "startY", getNum a "endY"]

bboxWidth :: ConstCompFn
bboxWidth [GPI a1@("Arrow", _), GPI a2@("Arrow", _)] =
  let xs@[x0, x1, x2, x3] = getXs a1 ++ getXs a2
      (xmin, xmax) = (minimum xs, maximum xs)
  in Val $ FloatV $ abs $ xmax - xmin
  where
    getXs a = [getNum a "startX", getNum a "endX"]

bbox :: (Autofloat a) => Shape a -> Shape a -> [(a, a)]
bbox a1 a2 =
  if not (linelike a1 && linelike a2)
    then error "expected two linelike GPIs"
    else let xs@[x0, x1, x2, x3] = getXs a1 ++ getXs a2
             (xmin, xmax) = (minimum xs, maximum xs)
             ys@[y0, y1, y2, y3] = getYs a1 ++ getYs a2
             (ymin, ymax) = (minimum ys, maximum ys)
    -- Four bbox points in clockwise order (bottom left, bottom right, top right, top left)
         in [(xmin, ymin), (xmax, ymin), (xmax, ymax), (xmin, ymax)]
  where
    getXs a = [getNum a "startX", getNum a "endX"]
    getYs a = [getNum a "startY", getNum a "endY"]

bbox' :: ConstCompFn
bbox' [GPI a1, GPI a2] = Val $ PtListV $ bbox a2 a2

min' :: ConstCompFn
min' [Val (FloatV x), Val (FloatV y)] = Val $ FloatV $ min x y

max' :: ConstCompFn
max' [Val (FloatV x), Val (FloatV y)] = Val $ FloatV $ max x y

noop :: CompFn
noop [] g = (Val (StrV "TODO"), g)

-- Set the opacity to a given fraction of the value.
setOpacity :: ConstCompFn
setOpacity [Val (ColorV (RGBA r g b a)), Val (FloatV frac)] =
  Val $ ColorV (RGBA r g b (r2f frac * a))

sampleColor' :: CompFn
<<<<<<< HEAD
sampleColor' [Val (FloatV a)] g =
             let (ColorV (RGBA r0 g0 b0 a0), g') = sampleColor g
             in (Val $ ColorV $ RGBA r0 g0 b0 (r2f a), g')
=======
sampleColor' [Val (FloatV a), Val (StrV colorType)] g = 
             if colorType == "rgb" then
                 let (ColorV (RGBA r0 g0 b0 a0), g') = sampleColor g
                 in (Val $ ColorV $ RGBA r0 g0 b0 (r2f a), g')
             else if colorType == "hsv" then
                 let (h, g') = randomR (0, 360) g
                     s = 100
                     v = 80
                 in (Val $ ColorV $ HSVA h s v (r2f a), g')
             else error ("invalid color string: " ++ colorType)
>>>>>>> d240d94d

sampleNum' :: CompFn
sampleNum' [Val (FloatV x), Val (FloatV y)] g = -- Sample in range
         let (res, g') = sampleFloatIn (r2f x, r2f y) g
         in (Val res, g')

sampleNum' [] g =
         let (res, g') = sampleFloatIn canvasDims g
         in (Val res, g')

-- Interpolate between the color and white
-- The alternative is to uniformly scale up the color and clamp when it hits 255,
-- but that changes the hue of the color.
-- https://stackoverflow.com/questions/141855/programmatically-lighten-a-color
scaleColor :: ConstCompFn
scaleColor [Val (ColorV (RGBA r g b a)), Val (FloatV frac)] =
  let c = r2f frac
      max_val = 1
      (r', g', b') = (lerp r 1 c, lerp g 1 c, lerp b 1 c)
  in Val $ ColorV (RGBA r' g' b' a)

blendColor :: ConstCompFn
blendColor [Val (ColorV (RGBA r0 g0 b0 a0)), Val (ColorV (RGBA r1 g1 b1 a1))] =
  -- Assuming both colors are at full opacity, returns a color at full opacity
  Val $ ColorV (RGBA ((r0 + r1)/2) ((g0 + g1)/2) ((b0 + b1)/2) 1.0)

----------
get' :: ConstCompFn
get' [Val (ListV xs), Val (IntV i)] =
  let i' = (fromIntegral i) :: Int
  in if i' < 0 || i' >= length xs
       then error "out of bounds access in get'"
       else Val $ FloatV $ xs !! i'
get' [Val (TupV (x1, x2)), index] = get' [Val (ListV [x1, x2]), index]

projectVec :: Autofloat a => String -> Pt2 a -> Pt2 a -> a -> [a] -> [a] -> [a] -> a -> [a]
projectVec name hfov vfov r camera dir vec_math toScreen =
  let vec_camera = vec_math -. camera -- Camera at origin. TODO: rotate with dir
      [px, py, pz] = vec_camera
      vec_proj = (1 / pz) *. [px, py]
      vec_screen = toScreen *. vec_proj
      vec_proj_screen = vec_screen ++ [pz] -- TODO check denom 0. Also note z might be negative?
  in trace
       ("\n" ++ "name: " ++ name ++
        "\nvec_math: " ++ show vec_math ++
        "\n||vec_math||: " ++ show (norm vec_math) ++
        "\nvec_camera: " ++ show vec_camera ++
        "\nvec_proj: " ++ show vec_proj ++
        "\nvec_screen: " ++ show vec_screen ++
        "\nvec_proj_screen: " ++ show vec_proj_screen ++ "\n")
       vec_proj_screen

-- | For two points p, q, the easiest thing is to form an orthonormal basis e1=p, e2=(p x q)/|p x q|, e3=e2 x e1, then draw the arc as cos(t)e1 + sin(t)e3 for t between 0 and arccos(p . q) (Assuming p and q are unit)
slerp' :: ConstCompFn
slerp' [Val (ListV p), Val (ListV q), Val (IntV n)] = -- Assuming unit p, q?
   let pts = slerpPts (fromIntegral n) p q
   in Val $ LListV $ pts

-- TODO: how does this behave with negative numbers?
modSty :: ConstCompFn
modSty [Val (FloatV x), Val (FloatV m)] = Val $ FloatV $ (x `mod'` m) -- Floating mod

-- http://mathworld.wolfram.com/SphericalCoordinates.html
projectAndToScreen :: ConstCompFn
projectAndToScreen [Val (TupV hfov), Val (TupV vfov), Val (FloatV r), Val (ListV camera), Val (ListV dir), Val (ListV vec_math), Val (FloatV toScreen), Val (StrV name)] =
  Val $ ListV $ projectVec name hfov vfov r camera dir vec_math toScreen

projectAndToScreen_list :: ConstCompFn
projectAndToScreen_list [Val (TupV hfov), Val (TupV vfov), Val (FloatV r), Val (ListV camera), Val (ListV dir), Val (LListV spherePath), Val (FloatV toScreen), Val (StrV name)] =
  Val $
  PtListV $
  (map
     (\vmath ->
        let res = projectVec name hfov vfov r camera dir vmath toScreen
        in (res !! 0, res !! 1))
     spherePath)
     -- Discard z-coordinate for now

halfwayPoint' :: ConstCompFn -- Based off slerp'
halfwayPoint' [Val (ListV p), Val (ListV q)] =
  let (p', q') = (normalize p, normalize q)
      (e1, e2) = (p', normalize (p' `cross` q'))
      e3 = normalize (e2 `cross` e1)
      t = (angleBetweenRad p' q') / 2.0 -- Half the angle, or half the arc length
      r = circPtInPlane e1 e3 t
  in Val (ListV r)

normalOnSphere' :: ConstCompFn
normalOnSphere' [Val (ListV p), Val (ListV q), Val (ListV tailv), Val (FloatV arcLen)] =
  let normalv = normalize (p `cross` q)
      headv = circPtInPlane (normalize tailv) normalv arcLen -- Start at tailv (point on segment), move in normal direction by arcLen
  in Val (ListV headv)

arcPathEuclidean :: ConstCompFn
arcPathEuclidean [Val (ListV p), Val (ListV q), Val (ListV r), Val (FloatV radius), Val (StrV ptype)] = -- Radius is arc len
  let (v, w) = (q -. p, r -. p) -- Move to origin, create orthonormal basis, walk in plane, translate/scale back
      e1 = normalize v
      e2 = gramSchmidt e1 w
      res = transformPts p radius $ slerp 20 0 (angleBetweenRad v w) e1 e2
      res' = if ptype == "Closed" then p : res else res  -- Make a wedge
  in Val $ PtListV $ map tuplify2 res'

-- TODO: share some code between this and arcPathEuclidean?
angleBisectorEuclidean :: ConstCompFn
angleBisectorEuclidean [Val (ListV p), Val (ListV q), Val (ListV r), Val (FloatV radius)] =
  let (v, w) = (q -. p, r -. p) -- Move to origin, create orthonormal basis, walk in plane, translate/scale back
      e1 = normalize v
      e2 = gramSchmidt e1 w
      bis_pt = transformPt p radius $ circPtInPlane e1 e2 ((angleBetweenRad v w) / 2.0)
  in Val $ ListV bis_pt

-- Draw the arc on the sphere between the segment (pq) and the segment (pr) with some fixed radius
-- The angle between lines (pq, pr) is angle of the planes containing the great circles of the arcs
-- Find an orthonormal basis with the normal (n) of the sphere at a point, then the tangent vectors (t1, t2) of the plane at the point, where t1 is in the direction of one of the lines
-- t1 is found as `p - proj_q(p) |> normalize` (where p is the local origin and q is another point on the triangle)
-- Then draw the arc in the tangent plane from t1 to the angle, then translate it to the local origin
arcPath' :: ConstCompFn
arcPath' [Val (ListV p), Val (ListV q), Val (ListV r), Val (FloatV radius)] = -- Radius is arc len
  let normal = p
      (qp, rp) = (q -. p, r -. p)
      (qp_normal, rp_normal) = (q `cross` p, r `cross` p)
      theta = angleBetweenSigned normal qp_normal rp_normal -- The signed angle from qp normal to rp normal (in the tangent plane defined by `p`, where `p` is the normal that points outward from the sphere
      t1 = normalize (qp -. (proj normal qp)) -- tangent in qp direction
      t2 = t1 `cross` normal
      n = 20
      -- starts at qp segment (from q to r). Why does this arc lie on the sphere?
      arcPoints_qr = transformPts p radius $ slerp n 0 theta t1 t2
      -- Geodesic from p in the direction of q
      arcLeg_pq = slerpPts n p (arcPoints_qr !! 0)
      -- Geodesic from p in the direction of r
      arcLeg_rp = slerpPts n (last arcPoints_qr) p
      arcWedgePath = arcLeg_pq ++ arcPoints_qr ++ arcLeg_rp
  in Val $ LListV arcWedgePath

transformPt :: Autofloat a => [a] -> a -> [a] -> [a]
transformPt origin r p = ((origin +.) . (r *.)) p

transformPts :: Autofloat a => [a] -> a -> [[a]] -> [[a]]
transformPts origin radius pts = map ((origin +.) . (radius *.)) pts

-- TODO: share some code betwen this and arcPath'?
angleBisector' :: ConstCompFn
angleBisector' [Val (ListV p), Val (ListV q), Val (ListV r), Val (FloatV radius)] = -- Radius is arc len
  let normal = p
      (qp, rp) = (q -. p, r -. p)
      (qp_normal, rp_normal) = (q `cross` p, r `cross` p)
      theta = (angleBetweenSigned normal qp_normal rp_normal) / 2.0
      t1 = normalize (qp -. (proj normal qp)) -- tangent in qp direction
      t2 = t1 `cross` normal
      pt_origin = (p +.) $ (radius *.) $ circPtInPlane t1 t2 theta -- starts at qp segment
  in Val $ ListV pt_origin

scaleLinear' :: ConstCompFn
scaleLinear' [Val (FloatV x), Val (TupV range), Val (TupV range')] =
  Val $ FloatV $ scaleLinear x range range'

pathFromPoints :: ConstCompFn
pathFromPoints [Val (PtListV pts)] =
  let path = Open $ map Pt pts
  in Val $ PathDataV [path]

polygonFromPoints :: ConstCompFn
polygonFromPoints [Val (PtListV pts)] =
  let path = Closed $ map Pt pts
  in Val $ PathDataV [path]

joinPath :: ConstCompFn
joinPath [Val (PtListV pq), Val (PtListV qr), Val (PtListV rp)] =
  let path = Closed $ map Pt $ pq ++ qr ++ rp
  in Val $ PathDataV [path]

dotFn :: ConstCompFn
dotFn [Val (TupV u), Val (TupV v)] = Val $ FloatV $ u `dotv` v

angleFn :: ConstCompFn
angleFn [Val (TupV (v1, v2))] = Val $ FloatV $ atan2 v2 v1

-- | Hyperbolic functions

calcZ' :: Autofloat a => a -> a -> a
calcZ' x y = sqrt (1 + x * x + y * y) -- For x^2 + y^2 - z^2 = -1, just take the positive solution for z

toDisk' :: Autofloat a => [a] -> [a]
toDisk' [x, y, z] = [x / (z + 1), y / (z + 1)]

diskToScreen' :: Autofloat a => a -> [a] -> [a]
diskToScreen' toScreen v = map (* toScreen) v

toDisk :: ConstCompFn -- Project to Poincare disk
toDisk [Val (ListV v)] = Val $ ListV $ toDisk' v

calcZ :: ConstCompFn
calcZ [Val (FloatV x), Val (FloatV y)] = Val $ FloatV $ calcZ' x y

calcZSphere :: ConstCompFn
calcZSphere [Val (FloatV x), Val (FloatV y)] = Val $ FloatV $ sqrt (1 - x * x - y * y) -- For x^2 + y^2 + z^2 = 1

diskToScreen :: ConstCompFn
diskToScreen [Val (ListV v), Val (FloatV toScreen)] =
             Val $ ListV $ diskToScreen' toScreen v

-- Denote the Lorenz inner product x1y1 + x2y2 - x3y3 as <x, y>L.
-- Assuming a and b lie on the hyperboloid (x^2 + y^2 - z^2 = -1, z > 0)
-- For a vector v on the hyperboloid, <v, v>L = -1
-- If we start with two vectors a, b on the hyperboloid,
-- then we find an orthonormal basis for the plane that they span by using Gram-Schmidt:
-- e1 = a
-- e2 = normalize(b + <a, b>L * a)
-- (note the sign change: b + proj_a(b), NOT -)
-- e2 is the unit tangent vector at a in the direction of b. (This is a general method for finding that tangent vector)
-- (See the picture on the blackboard)
-- Then we walk starting at a to b, using e1 cosh d + e2 sinh d, where d is the hyperbolic distance between a and b
slerpHyp :: ConstCompFn
slerpHyp [Val (ListV a), Val (ListV b), Val (IntV n)] =
         let e1 = a
             e2 = gramSchmidtHyp e1 b
             d = hypDist a b
             pts = hlerp (fromIntegral n) 0.0 d e1 e2
         in Val $ LListV $
         -- trace
         -- ("\n(a, b, d): " ++ show (a, b, d) ++ "\npts: " ++ show pts ++
         --  "\n(e1, e2): " ++ show (e1, e2))
         -- "\ndot results: " ++ -- show [ei `dotL` ej | ei <- [e1, e2, e3], ej <- [e1, e2, e3]] ++
         pts

toDiskAndScreen' :: Autofloat a => a -> [a] -> (a,a)
toDiskAndScreen' c pt = tuplify2 $ diskToScreen' c $ toDisk' pt

ptToDiskAndScreen :: ConstCompFn
ptToDiskAndScreen [Val (ListV pt), Val (FloatV c)] =
   Val $ PtV $ toDiskAndScreen' c pt

pathToDiskAndScreen' :: Autofloat a => [[a]] -> a -> [(a,a)]
pathToDiskAndScreen' hypPath c = map (toDiskAndScreen' c) hypPath

pathToDiskAndScreen :: ConstCompFn
pathToDiskAndScreen [Val (LListV hypPath), Val (FloatV c)] =
   Val $ PtListV $ pathToDiskAndScreen' hypPath c

halfwayPointHyp :: ConstCompFn
halfwayPointHyp [Val (ListV a), Val (ListV b)] =
         let e1 = a
             e2 = gramSchmidtHyp e1 b
             d = (hypDist a b) / 2.0 -- Walk halfway along segment
             pt = hypPtInPlane e1 e2 d
         in Val $ ListV $ pt

normalOnHyp :: ConstCompFn
normalOnHyp [Val (ListV p), Val (ListV q), Val (ListV tailv), Val (FloatV arcLen)] =
            let normalv = normalizeLor (p `crossLor` q) -- or q x p?
                headv = hypPtInPlane tailv normalv arcLen
            in Val $ ListV headv

-- Given 3 vectors (p,q,r) on the hyperboloid, for the arc from QP to RP with arc len arcLen,
-- Find the tangent vectors tq, and tr, as well as an orthonormal basis at p, where the tangent plane at e is (e1,e2)
-- And the arc angle is theta
tangentsAndBasis :: Autofloat a => [a] -> [a] -> [a] -> a -> ([a], [a], [a], [a], [a], a)
tangentsAndBasis p q r arcLen =
  -- TODO: do these still work if p,q,r are on "different sides" of the hyperboloid? Or the sphere?
  let -- Find the tangent vector tq at p in the direction of q
      tq = gramSchmidtHyp p q
      -- Find the tangent vector tr at p in the direction of r
      tr = gramSchmidtHyp p r
      -- NOTE: these vectors don't have Lorenz norm -1. They are not "time-like vectors, i.e. does not describe a point of the hyperbolic plane"

      -- Note: measuring the angle between tq and tr doesn't seem to work.
      -- Not clear whether to use Lorentz or classical angle, signed angle or not, whether the Lorentz angle is the hyp length

      -- https://en.wikipedia.org/wiki/Hyperbolic_law_of_cosines#Hyperbolic_law_of_cosines
      -- B and C are the legs of the arc on the triangle (they should be equidistant from A)
      ptA = p
      ptB = hypPtInPlane p tq arcLen
      ptC = hypPtInPlane p tr arcLen
      lenAB = arcLen
      lenAC = arcLen
      lenBC = hypDist ptB ptC
      theta = acos ((-cosh(lenBC) + cosh(lenAC) * cosh(lenAB)) / (sinh(lenAC) * sinh(lenAB)))
      -- TODO: Is the sign right? Do we need to do numeric stuff if any of these goes out of range for acos, cosh, sinh, (/)??
      -- theta = 2 * pi -- Test drawing a circle

      -- Find the orthonormal vectors (e1, e2) spanning the tangent plane at p, where e1 starts at q
      e1 = tq
      -- e2 = gramSchmidtHyp tq tr -- This doesn't seem to produce an orthogonal vector. Not sure why.
      e3 = normalizeLor (tq `crossLor` tr) -- normal vector
      e2 = normalizeLor (tq `crossLor` e3)
      res = (tq, tr, e1, e2, e3, theta) in
  -- trace ("\n(p, q, r, arcLen): " ++ show (p, q, r, arcLen) ++
  --         "\n(ptA, ptB, ptC): " ++ show (ptA, ptB, ptC) ++
  --         "\n(lenAC, lenBC, lenAB): " ++ show (lenAC, lenBC, lenAB) ++
  --        "\n(tq, tr, e1, e2, e3, theta): " ++ show res)
   res

-- Angle where P is the central point (qpr or rpq), moving from q to r
-- Including the paths to the arc endpoints so we can draw a wedge
arcPathHyp :: ConstCompFn
arcPathHyp [Val (ListV p), Val (ListV q), Val (ListV r), Val (FloatV arcLen)] =
  let (tq, tr, e1, e2, e3, theta) = tangentsAndBasis p q r arcLen
      -- Draw the arc centered at p, with radius arcLen, from q to p
      -- This works by drawing a circle in the tangent plane by varying theta
      dtheta = 0.02
      thetas = if theta > 0 then takeWhile (<= theta) $ iterate (+ dtheta) 0
               else takeWhile (>= theta) $ iterate ((-) dtheta) 0 -- TODO: nicer way to do this?
               -- Equivalent to [0, dtheta .. theta] but we don't have Enum a
      -- Each point on the circle corresponds to a tangent direction e at p
      in if null thetas then trace "WARNING: empty thetas" $ Val $ LListV [] -- if theta goes NaN
         else let tangentVecs = map (circPtInPlane e1 e2) thetas
                  -- And then you just walk in that direction from p along the hyperbolic geodesic
                  -- And connect up all those geodesic points to yield an arc on the hyperboloid
                  -- From (arclen along q) to (arclen along r)
                  arcPoints_qr = map (\tangentVec -> hypPtInPlane p tangentVec arcLen) tangentVecs
                  -- Geodesic from p in the direction of q
                  arcLeg_pq = hFromTo p (arcPoints_qr !! 0)
                  -- Geodesic from p in the direction of r
                  arcLeg_rp = hFromTo (last arcPoints_qr) p
                  arcWedgePath = arcLeg_pq ++ arcPoints_qr ++ arcLeg_rp
                  -- NOTE: we include p (which doesn't lie on the arc path) so we can draw a filled arc mark
              in Val $ LListV $
                 -- trace ("\n(p, q, r): " ++ show (p, q, r) ++
                 --       "\n(|p|^2, |q|^2, |r|^2): " ++ show (normsqLor p, normsqLor q, normsqLor r) ++
                 --       "\n(tq, tr): " ++ show (tq,tr) ++
                 --       "\n(|tq|^2, |tr|^2): " ++ show (normsqLor tq, normsqLor tr) ++
                 --       "\n(tq dotLor tr): " ++ show (tq `dotLor` tr) ++
                 --       "\ndot results: " ++ show [ei `dotLor` ej | ei <- [e1, e2, e3], ej <- [e1, e2, e3]] ++
                 --        "\ntheta: " ++ show theta ++
                 --        "\n(e1, e2): " ++ show (e1,e2) ++
                 --        "\n\nthetas: " ++ show thetas ++
                 --        "\n\ntangentVecs: " ++ show tangentVecs ++
                 --        "\n\narcPoints: " ++ show arcPoints_qr ++
                 --        "\n\narcWedgePath: " ++ show arcWedgePath)
                 arcWedgePath

-- Angle where P is the central point (qpr or rpq)
-- For angle QPR, calculate that angle,
-- move along a circle in the tangent plane at P to find the tangent vector at the angle bisector,
-- then move along the hyperbolic geodesic along the tangent vector by arcLen to find the point whose ray bisects the angle.
-- See arcPathHyp for more about how this works
angleBisectorHyp :: ConstCompFn
angleBisectorHyp [Val (ListV p), Val (ListV q), Val (ListV r), Val (FloatV arcLen)] =
    let (tq, tr, e1, e2, e3, theta) = tangentsAndBasis p q r arcLen
        angle = theta / 2.0
        tangentVec = circPtInPlane e1 e2 angle
        rayHead = hypPtInPlane p tangentVec arcLen
    in Val $ ListV rayHead

-- Conclusion: this isn't quite able to draw a square on the hyperboloid. Not sure why.

-- {p,q} is the segment that ray {tailv, headv} bisects (the head sticks out). Draw the mark with length arcLen
perpPathHyp_old :: ConstCompFn
perpPathHyp_old [Val (ListV p), Val (ListV q), Val (ListV tailv), Val (ListV headv), Val (FloatV arcLen)] =
  let (a, b, c) = (headv, tailv, p) -- the angle ABC that is a right angle
      (tq, tr, e1, e2, e3, theta) = tangentsAndBasis a b c arcLen
      -- TODO: do we want to draw this ON the hyperboloid? How would you draw a right angle on it?
      -- Could we use two geodesics?
      -- Walk along BA toward A
      pt_BA = hwalk b a arcLen
      -- Walk the same length along BC toward C
      pt_BC = hwalk b c arcLen
      -- If the angles are actually perpendicular, you should be able to turn 90deg at one, and 90deg at the other, and meet at the same point, which is a right angle. Is that true on a hyperboloid? Well, it has to be true in the projection, if the Poincare disk is really conformal

      pt_BA_n = normalizeLor (b `cross` a) -- TODO: check these `n`s point in right direction
      pt_BC_n = normalizeLor (c `cross` b)

      corner_BA = hypPtInPlane pt_BA pt_BA_n arcLen -- Not used
      corner_BC = hypPtInPlane pt_BC pt_BC_n arcLen -- This should be the same as corner_BA

      -- Draw geodesics out of both normal directions. But we don't know when they intersect, so just use a longer arcLen.
      n = 100
      corner_BA_path = hlerp (fromIntegral n) 0.0 (arcLen) pt_BA pt_BA_n
      corner_BC_path = hlerp (fromIntegral n) 0.0 (arcLen) pt_BC pt_BC_n

      -- TODO: we could draw the geodesics (not just the straight lines), but it seems like they don't actually meet at the same corner?
      -- path = [pt_BA, corner_BA, corner_BC, pt_BC]
      path = pt_BA : corner_BA_path ++ (reverse corner_BC_path) ++ [pt_BC]

  in Val $ LListV $
     -- trace ("\n[pt_BA, corner_BA, corner_BC, pt_BC]: \n" ++ show path)
     path

-- {p,q} is the segment that ray {tailv, headv} bisects (the head sticks out). Draw the mark with length arcLen
-- Note this is *already* in screen space!
perpPathHyp :: ConstCompFn
perpPathHyp [Val (ListV p), Val (ListV q), Val (ListV tailv), Val (ListV headv), Val (FloatV arcLen), Val (FloatV hypArcLen), Val (FloatV toScreen)] =

  let (a, b, c) = (headv, tailv, p) -- the angle ABC that is a right angle
      -- Walk along BA toward A
      pt_BA = hwalk b a hypArcLen
      -- Walk the same length along BC toward C
      pt_BC = hwalk b c hypArcLen

      -- Draw the perpendicular mark in *screen space*
      (b', pt_BA', pt_BC') = app3 (toDiskAndScreen' toScreen) (b, pt_BA, pt_BC)

      -- Constuct a square with side len |first path_BA - last path_BA| whose corner is diagonal from B in the BA*BC direction
      -- TODO: the segments aren't quite orthogonal, so this doesn't quite work; ptL and ptR don't quite lie on the geodesics
      seg1 = (b', pt_BA')
      seg2 = (b', pt_BC')
      (ptL, ptLR, ptR) = perpPathFlat arcLen seg1 seg2 -- Note we use the screenspace length (arcLen) not the hypArcLen

  in Val $ PtListV [ptL, ptLR, ptR, b'] -- b' so the path can be closed
     -- [pt_BA', ptLR, pt_BC']

angleMark :: Autofloat a => (a, a) -> (a, a) -> a -> ((a, a), (a, a))
angleMark root arcPt len =
          let dir   = (len / 2) *: (normalize' $ arcPt -: root)
              botPt = arcPt -: dir
              topPt = arcPt +: dir
          in (botPt, topPt)

-- Make a mark along the straight line (in Euclidean space) from commonPt to bisector
makeBisectorMark :: ConstCompFn
makeBisectorMark [Val (ListV bis), Val (ListV commonPt), Val (FloatV markLen)] =
  let (botPt, topPt) = angleMark (tuplify2 commonPt) (tuplify2 bis) markLen
      path = Open $ map Pt [botPt, topPt]
  in Val $ PathDataV [path]

--------------------------------------------------------------------------------
-- Objective Functions
-- TODO: this should take into account the boundaries / thicknesses of all the objects
near :: ObjFn
near [GPI o, Val (FloatV x), Val (FloatV y)] = distsq (getX o, getY o) (x, y)
near [GPI o1, GPI o2] = distsq (getX o1, getY o1) (getX o2, getY o2)
near [GPI o1, GPI o2, Val (FloatV offset)] =
  let res = distsq (getX o1, getY o1) (getX o2, getY o2) - offset ^ 2 in
  {- trace ("\n\nEnergy: " ++ show res ++
        "\nShapes: " ++ show (o1, o2)) -} res
near [GPI img@("Image", _), GPI lab@("Text", _), Val (FloatV xoff), Val (FloatV yoff)] =
  let center = (getX img, getY img)
      offset = (xoff, yoff)
  in distsq (getX lab, getY lab) (center `plus2` offset)
  where
    plus2 (a, b) (c, d) = (a + c, b + d)

center :: ObjFn
center [GPI o] = tr "center: " $ distsq (getX o, getY o) (0, 0)

centerX :: ObjFn
centerX [Val (FloatV x)] = tr "centerX" $ x ^ 2

-- | 'sameCenter' encourages two objects to center at the same point
sameCenter :: ObjFn
sameCenter [GPI a, GPI b] = (getX a - getX b) ^ 2 + (getY a - getY b) ^ 2

centerLabel :: ObjFn
centerLabel [a, b, Val (FloatV w)] = w * centerLabel [a, b] -- TODO factor out
-- TODO revert
-- centerLabel [GPI curve, GPI text]
--     | curve `is` "Curve" && text `is` "Text" =
--         let ((lx, ly), (rx, ry)) = bezierBbox curve
--             (xmargin, ymargin) = (-10, 30)
--             midbez = ((lx + rx) / 2 + xmargin, (ly + ry) / 2 + ymargin) in
--         distsq midbez (getX text, getY text)
centerLabel [GPI p, GPI l]
  | p `is` "AnchorPoint" && l `is` "Text" =
    let [px, py, lx, ly] = [getX p, getY p, getX l, getY l]
    in (px + 10 - lx) ^ 2 + (py + 20 - ly) ^ 2 -- Top right from the point
-- -- TODO: depends on orientation of arrow
centerLabel [GPI arr, GPI text]
  | ((arr `is` "Arrow") || (arr `is` "Line")) && text `is` "Text" =
    let (sx, sy, ex, ey) =
          ( getNum arr "startX"
          , getNum arr "startY"
          , getNum arr "endX"
          , getNum arr "endY")
        (mx, my) = midpoint (sx, sy) (ex, ey)
        (lx, ly) = (getX text, getY text)
    in (mx - lx) ^ 2 + (my + 1.1 * getNum text "h" - ly) ^ 2 -- Top right from the point
centerLabel [a, b] = sameCenter [a, b]
                -- (mx - lx)^2 + (my + 1.1 * hl' l - ly)^2 -- Top right from the point

-- centerLabel [CB' a, L' l] [mag] = -- use the float input?
--                 let (sx, sy, ex, ey) = (startx' a, starty' a, endx' a, endy' a)
--                     (mx, my) = midpoint (sx, sy) (ex, ey)
--                     (lx, ly) = (xl' l, yl' l) in
-- | `centerArrow` positions an arrow between two objects, with some spacing
centerArrow :: ObjFn
centerArrow [GPI arr@("Arrow", _), GPI sq1@("Square", _), GPI sq2@("Square", _)] =
  _centerArrow
    arr
    [getX sq1, getY sq1]
    [getX sq2, getY sq2]
    [ spacing + (halfDiagonal . flip getNum "side") sq1
    , negate $ spacing + (halfDiagonal . flip getNum "side") sq2
    ]
centerArrow [GPI arr@("Arrow", _), GPI sq@("Square", _), GPI circ@("Circle", _)] =
  _centerArrow
    arr
    [getX sq, getY sq]
    [getX circ, getY circ]
    [ spacing + (halfDiagonal . flip getNum "side") sq
    , negate $ spacing + getNum circ "radius"
    ]
centerArrow [GPI arr@("Arrow", _), GPI circ@("Circle", _), GPI sq@("Square", _)] =
  _centerArrow
    arr
    [getX circ, getY circ]
    [getX sq, getY sq]
    [ spacing + getNum circ "radius"
    , negate $ spacing + (halfDiagonal . flip getNum "side") sq
    ]
centerArrow [GPI arr@("Arrow", _), GPI circ1@("Circle", _), GPI circ2@("Circle", _)] =
  _centerArrow
    arr
    [getX circ1, getY circ1]
    [getX circ2, getY circ2]
    [spacing * getNum circ1 "r", negate $ spacing * getNum circ2 "r"]
centerArrow [GPI arr@("Arrow", _), GPI ell1@("Ellipse", _), GPI ell2@("Ellipse", _)] =
  _centerArrow
    arr
    [getX ell1, getY ell1]
    [getX ell2, getY ell2]
    [spacing * getNum ell1 "radius1", negate $ spacing * getNum ell2 "radius2"]
                -- FIXME: inaccurate, only works for horizontal cases
centerArrow [GPI arr@("Arrow", _), GPI pt1@("AnchorPoint", _), GPI pt2@("AnchorPoint", _)] =
  _centerArrow
    arr
    [getX pt1, getY pt1]
    [getX pt2, getY pt2]
    [spacing * 2 * r2f ptRadius, negate $ spacing * 2 * r2f ptRadius]
                -- FIXME: anchor points have no radius
centerArrow [GPI arr@("Arrow", _), GPI text1@("Text", _), GPI text2@("Text", _)] =
  _centerArrow
    arr
    [getX text1, getY text1]
    [getX text2, getY text2]
    [spacing * getNum text1 "h", negate $ 2 * spacing * getNum text2 "h"]
centerArrow [GPI arr@("Arrow", _), GPI text@("Text", _), GPI circ@("Circle", _)] =
  _centerArrow
    arr
    [getX text, getY text]
    [getX circ, getY circ]
    [1.5 * getNum text "w", negate $ spacing * getNum circ "radius"]

spacing :: (Autofloat a) => a
spacing = 1.1 -- TODO: arbitrary

_centerArrow :: Autofloat a => Shape a -> [a] -> [a] -> [a] -> a
_centerArrow arr@("Arrow", _) s1@[x1, y1] s2@[x2, y2] [o1, o2] =
  let vec = [x2 - x1, y2 - y1] -- direction the arrow should point to
      dir = normalize vec
      [sx, sy, ex, ey] =
        if norm vec > o1 + abs o2
          then (s1 +. o1 *. dir) ++ (s2 +. o2 *. dir)
          else s1 ++ s2
      [fromx, fromy, tox, toy] =
        [ getNum arr "startX"
        , getNum arr "startY"
        , getNum arr "endX"
        , getNum arr "endY"
        ]
  in (fromx - sx) ^ 2 + (fromy - sy) ^ 2 + (tox - ex) ^ 2 + (toy - ey) ^ 2

repelPt :: Autofloat a => a -> Pt2 a -> Pt2 a -> a
repelPt c a b = c / (distsq a b + epsd)

-- | 'repel' exert an repelling force between objects
-- TODO: temporarily written in a generic way
-- Note: repel's energies are quite small so the function is scaled by repelWeight before being applied
repel :: ObjFn

-- TODO: factor line & arrow together OR account for the arrowhead

repel [GPI line@("Arrow", _), GPI a, Val (FloatV weight)] =
  let (sx, sy, ex, ey) = linePts line
      objCenter = (getX a, getY a)
      numSamples = 15
      lineSamplePts = sampleS numSamples ((sx, sy), (ex, ey))
      allForces = sum $ map (repelPt weight objCenter) lineSamplePts
      res = weight * allForces
  in {- trace ("numPoints: " ++ show (length lineSamplePts)) -} res

-- Repel an object and a line by summing repel forces over the (sampled) body of the line
repel [GPI line@("Line", _), GPI a, Val (FloatV weight)] =
  let (sx, sy, ex, ey) = linePts line
      objCenter = (getX a, getY a)
      numSamples = 15
      lineSamplePts = sampleS numSamples ((sx, sy), (ex, ey))
      allForces = sum $ map (repelPt weight objCenter) lineSamplePts
      res = weight * allForces
  in {- trace ("numPoints: " ++ show (length lineSamplePts)) -} res

repel [Val (FloatV x), Val (FloatV y)] = 1 / ((x-y)*(x-y) + epsd)

repel [Val (FloatV x), Val (FloatV y), Val (FloatV weight)] = weight / ((x-y)*(x-y) + epsd)

repel [Val (FloatV u), Val (FloatV v), Val(FloatV weight), Val (StrV "angle")] = 
           let duv = angleDist u v
           in weight / (duv * duv + epsd)

-- Repel an object and a curve by summing repel forces over the (subsampled) body of the surve
repel [GPI curve@("Curve", _), GPI a, Val (FloatV weight)] =
  let curvePts = subsampleEvery sampleNum $ polyPts $ getPolygon curve
      objCenter = (getX a, getY a)
      allForces = sum $ map (repelPt weight objCenter) curvePts
      res = weight * allForces
  in {- trace ("numPoints: " ++ show (length curvePts)) -}
     res
  where sampleNum = 3

repel [Val (TupV x), Val (TupV y)] = 1 / (distsq x y + epsd)
repel [GPI a, GPI b] = 1 / (distsq (getX a, getY a) (getX b, getY b) + epsd)
repel [GPI a, GPI b, Val (FloatV weight)] =
  weight / (distsq (getX a, getY a) (getX b, getY b) + epsd)
    -- trace ("REPEL: " ++ show a ++ "\n" ++ show b ++ "\n" ++ show res) res

-- repel [C' c, S' d] [] = 1 / distsq (xc' c, yc' c) (xs' d, ys' d) - r' c - side' d + epsd
-- repel [S' c, C' d] [] = 1 / distsq (xc' d, yc' d) (xs' c, ys' c) - r' d - side' c + epsd
-- repel [P' c, P' d] [] = if c == d then 0 else 1 / distsq (xp' c, yp' c) (xp' d, yp' d) - 2 * r2f ptRadius + epsd
-- repel [L' c, L' d] [] = if c == d then 0 else 1 / distsq (xl' c, yl' c) (xl' d, yl' d)
-- repel [L' c, C' d] [] = 1 / distsq (xl' c, yl' c) (xc' d, yc' d)
-- repel [C' c, L' d] [] = 1 / distsq (xc' c, yc' c) (xl' d, yl' d)
-- repel [L' c, S' d] [] = 1 / distsq (xl' c, yl' c) (xs' d, ys' d)
-- repel [S' c, L' d] [] = 1 / distsq (xs' c, ys' c) (xl' d, yl' d)
-- repel [A' c, L' d] [] = repel' (startx' c, starty' c) (xl' d, yl' d) +
--         repel' (endx' c, endy' c) (xl' d, yl' d)
-- repel [A' c, C' d] [] = repel' (startx' c, starty' c) (xc' d, yc' d) +
--         repel' (endx' c, endy' c) (xc' d, yc' d)
-- repel [IM' c, IM' d] [] = 1 / (distsq (xim' c, yim' c) (xim' d, yim' d) + epsd) - sizeXim' c - sizeXim' d --TODO Lily check this math is correct
-- repel [a, b] [] = if a == b then 0 else 1 / (distsq (getX a, getY a) (getX b, getY b) )
topRightOf :: ObjFn
topRightOf [GPI l@("Text", _), GPI s@("Square", _)] =
  dist
    (getX l, getY l)
    (getX s + 0.5 * getNum s "side", getY s + 0.5 * getNum s "side")
topRightOf [GPI l@("Text", _), GPI s@("Rectangle", _)] =
  dist
    (getX l, getY l)
    (getX s + 0.5 * getNum s "sizeX", getY s + 0.5 * getNum s "sizeY")

topLeftOf :: ObjFn
topLeftOf [GPI l@("Text", _), GPI s@("Square", _)] =
  dist
    (getX l, getY l)
    (getX s - 0.5 * getNum s "side", getY s - 0.5 * getNum s "side")
topLeftOf [GPI l@("Text", _), GPI s@("Rectangle", _)] =
  dist
    (getX l, getY l)
    (getX s - 0.5 * getNum s "sizeX", getY s - 0.5 * getNum s "sizeY")

nearHead :: ObjFn
nearHead [GPI l, GPI lab@("Text", _), Val (FloatV xoff), Val (FloatV yoff)] =
  if linelike l
    then let end = (getNum l "endX", getNum l "endY")
             offset = (xoff, yoff)
         in distsq (getX lab, getY lab) (end `plus2` offset)
    else error "GPI type for nearHead must be line-like"
  where
    plus2 (a, b) (c, d) = (a + c, b + d)

nearEndVert :: ObjFn
-- expects a vertical line
nearEndVert [GPI line@("Line", _), GPI lab@("Text", _)] =
  let (sx, sy, ex, ey) = linePts line
  in let bottompt =
           if sy < ey
             then (sx, sy)
             else (ex, ey)
     in let yoffset = -25
        in let res =
                 distsq
                   (getX lab, getY lab)
                   (fst bottompt, snd bottompt + yoffset)
           in res

nearEndHoriz :: ObjFn
-- expects a horiz line
nearEndHoriz [GPI line@("Line", _), GPI lab@("Text", _)] =
  let (sx, sy, ex, ey) = linePts line
  in let leftpt =
           if sx < ex
             then (sx, sy)
             else (ex, ey)
     in let xoffset = -25
        in distsq (getX lab, getY lab) (fst leftpt + xoffset, snd leftpt)

-- | 'above' makes sure the first argument is on top of the second.
above :: ObjFn
above [GPI top, GPI bottom, Val (FloatV offset)] =
  (getY top - getY bottom - offset) ^ 2
above [GPI top, GPI bottom] = (getY top - getY bottom - 100) ^ 2

-- | 'sameHeight' forces two objects to stay at the same height (have the same Y value)
sameHeight :: ObjFn
sameHeight [GPI a, GPI b] = (getY a - getY b) ^ 2

equal :: ObjFn
equal [Val (FloatV a), Val (FloatV b)] = (a - b) ^ 2

distBetween :: ObjFn
distBetween [GPI c1@("Circle", _), GPI c2@("Circle", _), Val (FloatV padding)] =
  let (r1, r2, x1, y1, x2, y2) =
        (getNum c1 "r", getNum c2 "r", getX c1, getY c1, getX c2, getY c2)
    -- If one's a subset of another or has same radius as other
    -- If they only intersect
  in if dist (x1, y1) (x2, y2) < (r1 + r2)
       then repel [GPI c1, GPI c2, Val (FloatV repelWeight)] -- 1 / distsq (x1, y1) (x2, y2)
    -- If they don't intersect
         -- trace ("padding: " ++ show padding)
       else (dist (x1, y1) (x2, y2) - r1 - r2 - padding) ^ 2

--------------------------------------------------------------------------------
-- Constraint Functions
at :: ConstrFn
at [GPI o, Val (FloatV x), Val (FloatV y)] = (getX o - x) ^ 2 + (getY o - y) ^ 2

lessThan :: ConstrFn
lessThan [Val (FloatV x), Val (FloatV y)] = x - y

lessThanSq :: ConstrFn
lessThanSq [Val (FloatV x), Val (FloatV y)] = if x < y then 0 else (x - y)^2

contains :: ConstrFn
contains [GPI o1@("Circle", _), GPI o2@("Circle", _)] =
  dist (getX o1, getY o1) (getX o2, getY o2) - (getNum o1 "r" - getNum o2 "r")
contains [GPI outc@("Circle", _), GPI inc@("Circle", _), Val (FloatV padding)] =
  dist (getX outc, getY outc) (getX inc, getY inc) -
  (getNum outc "r" - padding - getNum inc "r")
contains [GPI c@("Circle", _), GPI rect@("Rectangle", _)] =
  let (x, y, w, h) =
        (getX rect, getY rect, getNum rect "sizeX", getNum rect "sizeY")
      [x0, x1, y0, y1] = [x - w / 2, x + w / 2, y - h / 2, y + h / 2]
      pts = [(x0, y0), (x0, y1), (x1, y0), (x1, y1)]
      (cx, cy, radius) = (getX c, getY c, getNum c "r")
  in sum $ map (\(a, b) -> max 0 $ dist (cx, cy) (a, b) - radius) pts
contains [GPI c@("Circle", _), GPI t@("Text", _)] =
  let res =
        dist (getX t, getY t) (getX c, getY c) - getNum c "r" +
        max (getNum t "w") (getNum t "h")
  in if res < 0
       then 0
       else res
    -- TODO: factor out the vertex access code to a high-level getter
    -- NOTE: seems that the following version doesn't perform as well as the hackier old version. Maybe it's the shape of the obj that is doing it, but we do observe that the labels tend to get really close to the edges
    -- let (x, y, w, h)     = (getX t, getY t, getNum t "w", getNum t "h")
    --     [x0, x1, y0, y1] = [x - w/2, x + w/2, y - h/2, y + h/2]
    --     pts              = [(x0, y0), (x0, y1), (x1, y0), (x1, y1)]
    --     (cx, cy, radius) = (getX c, getY c, getNum c "r")
    -- in sum $ map (\(a, b) -> (max 0 $ dist (cx, cy) (a, b) - radius)^2) pts
contains [GPI s@("Square", _), GPI l@("Text", _)] =
  dist (getX l, getY l) (getX s, getY s) - getNum s "side" / 2 +
  getNum l "w" / 2
contains [GPI s@("Rectangle", _), GPI l@("Text", _)]
    -- TODO: implement precisely, max (w, h)? How about diagonal case?
 =
  dist (getX l, getY l) (getX s, getY s) - getNum s "sizeX" / 2 +
  getNum l "w" / 2
contains [GPI r@("Rectangle", _), GPI c@("Circle", _), Val (FloatV padding)] =
             -- HACK: reusing test impl, revert later
             let r_l = min (getNum r "sizeX") (getNum r "sizeY") / 2
                 diff = r_l - getNum c "r"
             in dist (getX r, getY r) (getX c, getY c) - diff + padding
contains [GPI outc@("Square", _), GPI inc@("Square", _)] =
  dist (getX outc, getY outc) (getX inc, getY inc) -
  (0.5 * getNum outc "side" - 0.5 * getNum inc "side")
contains [GPI outc@("Square", _), GPI inc@("Circle", _)] =
  dist (getX outc, getY outc) (getX inc, getY inc) -
  (0.5 * getNum outc "side" - getNum inc "r")
contains [GPI outc@("Square", _), GPI inc@("Circle", _), Val (FloatV padding)] =
  dist (getX outc, getY outc) (getX inc, getY inc) -
  (0.5 * getNum outc "side" - padding - getNum inc "r")
contains [GPI outc@("Circle", _), GPI inc@("Square", _)] =
  dist (getX outc, getY outc) (getX inc, getY inc) -
  (getNum outc "r" - 0.5 * getNum inc "side")
contains [GPI set@("Ellipse", _), GPI label@("Text", _)] =
  dist (getX label, getY label) (getX set, getY set) -
  max (getNum set "rx") (getNum set "ry") +
  getNum label "w"
contains [GPI e@("Ellipse", _), GPI c@("Circle", _)] =
  dist (getX c, getY c) (getX e, getY e) -
  max (getNum e "rx") (getNum e "ry") +
  getNum c "r"
contains [GPI e@("Ellipse", _), GPI c@("Circle", _), Val (FloatV padding)] =
  dist (getX c, getY c) (getX e, getY e) -
  max (getNum e "rx") (getNum e "ry") +
  getNum c "r" + padding

-- TODO: combine Line and Arrow cases (the code is the same!!)
contains [GPI sq@("Square", _), GPI ar@("Arrow", _)] =
  let (startX, startY, endX, endY) = arrowPts ar
      (x, y) = (getX sq, getY sq)
      side = getNum sq "side"
      (lx, ly) = ((x - side / 2) * 0.75, (y - side / 2) * 0.75)
      (rx, ry) = ((x + side / 2) * 0.75, (y + side / 2) * 0.75)
  in inRange startX lx rx + inRange startY ly ry + inRange endX lx rx +
     inRange endY ly ry
contains [GPI rt@("Rectangle", _), GPI ar@("Arrow", _)] =
  let (startX, startY, endX, endY) = arrowPts ar
      (x, y) = (getX rt, getY rt)
      (w, h) = (getNum rt "sizeX", getNum rt "sizeY")
      (lx, ly) = (x - w / 2, y - h / 2)
      (rx, ry) = (x + w / 2, y + h / 2)
  in inRange startX lx rx + inRange startY ly ry + inRange endX lx rx +
     inRange endY ly ry

contains [GPI sq@("Square", _), GPI ar@("Line", _)] =
  let (startX, startY, endX, endY) = arrowPts ar
      (x, y) = (getX sq, getY sq)
      side = getNum sq "side"
      (lx, ly) = ((x - side / 2) * 0.75, (y - side / 2) * 0.75)
      (rx, ry) = ((x + side / 2) * 0.75, (y + side / 2) * 0.75)
  in inRange startX lx rx + inRange startY ly ry + inRange endX lx rx +
     inRange endY ly ry
contains [GPI rt@("Rectangle", _), GPI ar@("Line", _)] =
  let (startX, startY, endX, endY) = arrowPts ar
      (x, y) = (getX rt, getY rt)
      (w, h) = (getNum rt "sizeX", getNum rt "sizeY")
      (lx, ly) = (x - w / 2, y - h / 2)
      (rx, ry) = (x + w / 2, y + h / 2)
  in inRange startX lx rx + inRange startY ly ry + inRange endX lx rx +
     inRange endY ly ry

inRange a l r
  | a < l = (a - l) ^ 2
  | a > r = (a - r) ^ 2
  | otherwise = 0

inRange'' :: (Autofloat a) => a -> a -> a -> a
inRange'' v left right
  | v < left = left - v
  | v > right = v - right
  | otherwise = 0

inRange' :: ConstrFn
inRange' [Val (FloatV v), Val (FloatV left), Val (FloatV right)]
  | v < left = left - v
  | v > right = v - right
  | otherwise = 0

-- = inRange v left right
onCanvas :: ConstrFn
onCanvas [GPI g] =
  let (leftX, rightX) = (-canvasHeight / 2, canvasHeight / 2)
      (leftY, rightY) = (-canvasWidth / 2, canvasWidth / 2)
  in inRange'' (getX g) (r2f leftX) (r2f rightX) +
     inRange'' (getY g) (r2f leftY) (r2f rightY)

unit' :: ConstrFn
unit' [Val (ListV vec)] = hasNorm [Val (ListV vec), Val (FloatV 1)]

-- | This is an equality constraint (x = c) via two inequality constraints (x <= c and x >= c)
equal' :: Autofloat a => a -> a -> a
equal' x y = let vals = (x, y)
                 (val_max, val_min) = (uncurry max vals, uncurry min vals)
             in val_max - val_min

equalFn :: ConstrFn
equalFn [Val (FloatV x), Val (FloatV y)] = equal' x y

hasNorm :: ConstrFn
hasNorm [Val (ListV vec), Val (FloatV desired_norm)] = -- TODO: Use normal norm or normsq?
        equal' (norm vec) desired_norm

hasLorenzNorm :: ConstrFn
hasLorenzNorm [Val (ListV vec), Val (FloatV desired_norm)] =
  let norms = (normsqLor vec, desired_norm)
      (norm_max, norm_min) = (uncurry max norms, uncurry min norms)
  in trace ("vector: " ++ show vec ++ "| normsqLor vec: " ++ show (normsqLor vec)) $ norm_max - norm_min

-- contains [GPI set@("Circle", _), P' GPI pt@("", _)] = dist (getX pt, getX pt) (getX set, getY set) - 0.5 * r' set
-- TODO: only approx
-- contains [S' GPI set@("", _), P' GPI pt@("", _)] =
--     dist (getX pt, getX pt) (getX set, getX set) - 0.4 * side' set
-- FIXME: doesn't work
-- contains [E' GPI set@("", _), P' GPI pt@("", _)] =
--     dist (getX pt, getX pt) (xe' set, getX set) - max (rx' set) (ry' set) * 0.9
-- NOTE/HACK: all objects will have min/max size attached, but not all of them are implemented
maxSize :: ConstrFn
-- TODO: why do we need `r2f` now? Didn't have to before
limit = max canvasWidth canvasHeight

maxSize [GPI c@("Circle", _)] = getNum c "r" - r2f (limit / 6)
maxSize [GPI s@("Square", _)] = getNum s "side" - r2f (limit / 3)
maxSize [GPI r@("Rectangle", _)] =
  let max_side = max (getNum r "sizeX") (getNum r "sizeY")
  in max_side - r2f (limit / 3)
maxSize [GPI im@("Image", _)] =
  let max_side = max (getNum im "w") (getNum im "h")
  in max_side - r2f (limit / 3)
maxSize [GPI e@("Ellipse", _)] =
  max (getNum e "rx") (getNum e "ry") - r2f (limit / 6)
maxSize _ = 0

-- NOTE/HACK: all objects will have min/max size attached, but not all of them are implemented
minSize :: ConstrFn
minSize [GPI c@("Circle", _)] = 20 - getNum c "r"
minSize [GPI s@("Square", _)] = 20 - getNum s "side"
minSize [GPI r@("Rectangle", _)] =
  let min_side = min (getNum r "sizeX") (getNum r "sizeY")
  in 20 - min_side
minSize [GPI e@("Ellipse", _)] = 20 - min (getNum e "rx") (getNum e "ry")
minSize [GPI g] =
  if fst g == "Line" || fst g == "Arrow"
    then let vec =
               [ getNum g "endX" - getNum g "startX"
               , getNum g "endY" - getNum g "startY"
               ]
         in 50 - norm vec
    else 0
minSize [GPI g, Val (FloatV len)] =
  if fst g == "Line" || fst g == "Arrow"
    then let vec =
               [ getNum g "endX" - getNum g "startX"
               , getNum g "endY" - getNum g "startY"
               ]
         in len - norm vec
    else 0

smallerThan :: ConstrFn
smallerThan [GPI inc@("Circle", _), GPI outc@("Circle", _)] =
  getNum inc "r" - getNum outc "r" - 0.4 * getNum outc "r" -- TODO: taking this as a parameter?
smallerThan [GPI inc@("Circle", _), GPI outs@("Square", _)] =
  0.5 * getNum outs "side" - getNum inc "r"
smallerThan [GPI ins@("Square", _), GPI outc@("Circle", _)] =
  halfDiagonal $ getNum ins "side" - getNum outc "r"
smallerThan [GPI ins@("Square", _), GPI outs@("Square", _)] =
  getNum ins "side" - getNum outs "side" - subsetSizeDiff

outsideOf :: ConstrFn
outsideOf [GPI l@("Text", _), GPI c@("Circle", _)] =
  let padding = 10.0
  in let labelR = max (getNum l "w") (getNum l "h")
     in -dist (getX l, getY l) (getX c, getY c) + getNum c "r" + labelR +
        padding
-- TODO: factor out runtime weights
outsideOf [GPI l@("Text", _), GPI c@("Circle", _), Val (FloatV weight)] =
  weight * outsideOf [GPI l, GPI c]

overlapping :: ConstrFn
overlapping [GPI xset@("Circle", _), GPI yset@("Circle", _)] =
  looseIntersect
    [ [getX xset, getY xset, getNum xset "r"]
    , [getX yset, getY yset, getNum yset "r"]
    ]
overlapping [GPI xset@("Square", _), GPI yset@("Circle", _)] =
  looseIntersect
    [ [getX xset, getY xset, 0.5 * getNum xset "side"]
    , [getX yset, getY yset, getNum yset "r"]
    ]
overlapping [GPI xset@("Circle", _), GPI yset@("Square", _)] =
  looseIntersect
    [ [getX xset, getY xset, getNum xset "r"]
    , [getX yset, getY yset, 0.5 * getNum yset "side"]
    ]
overlapping [GPI xset@("Square", _), GPI yset@("Square", _)] =
  looseIntersect
    [ [getX xset, getY xset, 0.5 * getNum xset "side"]
    , [getX yset, getY yset, 0.5 * getNum yset "side"]
    ]

looseIntersect :: (Autofloat a) => [[a]] -> a
looseIntersect [[x1, y1, s1], [x2, y2, s2]] =
  dist (x1, y1) (x2, y2) - (s1 + s2 - 10)

disjoint :: ConstrFn
disjoint [GPI xset@("Circle", _), GPI yset@("Circle", _)] =
  noIntersect
    [ [getX xset, getY xset, getNum xset "r"]
    , [getX yset, getY yset, getNum yset "r"]
    ]
-- This is not totally correct since it doesn't account for the diagonal of a square
disjoint [GPI xset@("Square", _), GPI yset@("Square", _)] =
  noIntersect
    [ [getX xset, getY xset, 0.5 * getNum xset "side"]
    , [getX yset, getY yset, 0.5 * getNum yset "side"]
    ]
disjoint [GPI xset@("Rectangle", _), GPI yset@("Rectangle", _), Val (FloatV offset)]
    -- Arbitrarily using x size
 =
  noIntersectOffset
    [ [getX xset, getY xset, 0.5 * getNum xset "sizeX"]
    , [getX yset, getY yset, 0.5 * getNum yset "sizeX"]
    ]
    offset
disjoint [GPI box@("Text", _), GPI seg@("Line", _), Val (FloatV offset)] =
  let center = (getX box, getY box)
      (v, w) = (getPoint "start" seg, getPoint "end" seg)
      cp = closestpt_pt_seg center (v, w)
      len_approx = getNum box "w" / 2.0 -- TODO make this more exact
  in -(dist center cp) + len_approx + offset
    -- i.e. dist from center of box to closest pt on line seg is greater than the approx distance between the box center and the line + some offset
-- For horizontally collinear line segments only
-- with endpoints (si, ei), assuming si < ei (e.g. enforced by some other constraint)
-- Make sure the closest endpoints are separated by some padding
disjoint [GPI o1, GPI o2] =
  if linelike o1 && linelike o2
    then let (start1, end1, start2, end2) =
               ( fst $ getPoint "start" o1
               , fst $ getPoint "end" o1
               , fst $ getPoint "start" o2
               , fst $ getPoint "end" o2 -- Throw away y coords
                )
             padding = 30 -- should be > 0
            -- Six cases for two intervals: disjoint [-] (-), overlap (-[-)-], contained [-(-)-], and swapping the intervals
            -- Assuming si < ei, we can just push away the closest start and end of the two intervals
             distA = unsignedDist end1 start2
             distB = unsignedDist end2 start1
         in if distA <= distB
              then end1 + padding - start2 -- Intervals separated by padding (original condition: e1 + c < s2)
              else end2 + padding - start1 -- e2 + c < s1
    else error "expected two linelike GPIs in `disjoint`"
  where
    unsignedDist :: (Autofloat a) => a -> a -> a
    unsignedDist x y = abs $ x - y

-- exterior point method constraint: no intersection (meaning also no subset)
noIntersect :: (Autofloat a) => [[a]] -> a
noIntersect [[x1, y1, s1], [x2, y2, s2]] =
  -(dist (x1, y1) (x2, y2)) + s1 + s2 + offset
  where
    offset = 10

noIntersectOffset :: (Autofloat a) => [[a]] -> a -> a
noIntersectOffset [[x1, y1, s1], [x2, y2, s2]] offset =
  -(dist (x1, y1) (x2, y2)) + s1 + s2 + offset

atDistFn :: (Autofloat a) => Pt2 a -> Shape a -> a -> a
atDistFn (x, y) txt offset =
  -- TODO: also account for boundary/radius of `o`, rather than just using center
  let ([textPts], _, textBbox, _) = getPolygon txt
      dsq_res = dsqBP textPts (x, y)
      constrEnergy = equal' dsq_res (offset * offset)
  in {- trace ("\n\ndsq_res: " ++ show dsq_res ++
            "\nconstrEnergy: " ++ show constrEnergy) -} constrEnergy

-- Uses the closest distance between object center and text bbox
atDist :: ConstrFn
atDist [GPI o, GPI txt@("Text", _), Val (FloatV offset)] =
       atDistFn (getX o, getY o) txt offset
atDist [Val (TupV p), GPI txt@("Text", _), Val (FloatV offset)] =
       atDistFn p txt offset

-- If the point is in the blob, it should have a penalty. If the point is outside the blob, ignore it.
-- TODO: Should we use a bbox on curve to accelerate queries?
polyPtDisjoint :: Autofloat a => Blob a -> Pt2 a -> a
polyPtDisjoint b p = max (-1 * signedDsqBP b p) 0

labelDisjointConstr :: ConstrFn
labelDisjointConstr [GPI curve@("Curve", _), GPI lab@("Text", _), Val (FloatV padding)] =
    let curvePts = polyPts $ getPolygon curve -- TODO: maybe we should re-polygonize the curve instead of using the original points, which are equally distributed in hyperbolic space but not 2D space
        ([textPts], _, textBbox, _) = getPolygon lab
        -- numCurvePts = length curvePts
        sumEnergies = sum $ map (polyPtDisjoint textPts) curvePts
    in {- trace ("\nsumEnergies: " ++ show sumEnergies ++
              "\nnumCurvePts: " ++ show numCurvePts) -}
       sumEnergies

--------------------------------------------------------------------------------
-- Wrappers for transforms and operations to call from Style
-- NOTE: Haskell trig is in radians
rotate :: ConstCompFn
rotate [Val (FloatV radians)] = Val $ HMatrixV $ rotationM radians

rotateAbout :: ConstCompFn
rotateAbout [Val (FloatV angle), Val (FloatV x), Val (FloatV y)] =
  Val $ HMatrixV $ rotationAboutM angle (x, y)

translate :: ConstCompFn
translate [Val (FloatV x), Val (FloatV y)] =
  Val $ HMatrixV $ translationM (x, y)

scale :: ConstCompFn
scale [Val (FloatV cx), Val (FloatV cy)] = Val $ HMatrixV $ scalingM (cx, cy)

-- Apply transforms from left to right order: do t2, then t1
andThen :: ConstCompFn
andThen [Val (HMatrixV t2), Val (HMatrixV t1)] =
  Val $ HMatrixV $ composeTransform t1 t2

------ Sample shapes
-- TODO: parse lists of 2-tuples
mkPoly :: ConstCompFn
mkPoly [Val (FloatV x1), Val (FloatV x2), Val (FloatV x3), Val (FloatV x4), Val (FloatV x5), Val (FloatV x6)] =
  Val $ PtListV [(x1, x2), (x3, x4), (x5, x6)]
mkPoly [Val (FloatV x1), Val (FloatV x2), Val (FloatV x3), Val (FloatV x4), Val (FloatV x5), Val (FloatV x6), Val (FloatV x7), Val (FloatV x8)] =
  Val $ PtListV [(x1, x2), (x3, x4), (x5, x6), (x7, x8)]
mkPoly [Val (FloatV x1), Val (FloatV x2), Val (FloatV x3), Val (FloatV x4), Val (FloatV x5), Val (FloatV x6), Val (FloatV x7), Val (FloatV x8), Val (FloatV x9), Val (FloatV x10)] =
  Val $ PtListV [(x1, x2), (x3, x4), (x5, x6), (x7, x8), (x9, x10)]

unitSquare :: ConstCompFn
unitSquare [] = Val $ PtListV unitSq

unitCircle :: ConstCompFn
unitCircle [] = Val $ PtListV $ circlePoly 1.0 --unitCirc

testTri :: ConstCompFn
testTri [] = Val $ PtListV testTriangle

testNonconvexPoly :: ConstCompFn
testNonconvexPoly [] = Val $ PtListV testNonconvex

-- No guarantees about nonintersection, convexity, etc. Just a bunch of points in a range.
randomPolygon :: CompFn
randomPolygon [Val (IntV n)] g =
  let range = (-100, 100)
      (xs, g') = randomsIn g n range
      (ys, g'') = randomsIn g' n range
      pts = zip xs ys
  in (Val $ PtListV pts, g'')

------ Transform objectives and constraints
-- Optimize directly on the transform
-- this function is only a demo
nearT :: ObjFn
nearT [GPI o, Val (FloatV x), Val (FloatV y)] =
  let tf = getTransform o
  in distsq (dx tf, dy tf) (x, y)

boundaryIntersect :: ObjFn
boundaryIntersect [GPI o1, GPI o2] =
  let (p1, p2) = (getPolygon o1, getPolygon o2)
  in dsqGG p1 p2

containsPoly :: ObjFn
containsPoly [GPI o1, GPI o2] =
  let (p1, p2) = (getPolygon o1, getPolygon o2)
  in eAcontainB p1 p2

disjointPoly :: ObjFn
disjointPoly [GPI o1, GPI o2] =
  let (p1, p2) = (getPolygon o1, getPolygon o2)
  in eABdisj p1 p2

-- pad / padding: minimum amt of separation between two shapes' boundaries.
-- See more at energy definitions (eBinAPad, eBoutAPad, ePad, etc.)
containsPolyPad :: ObjFn
containsPolyPad [GPI o1, GPI o2, Val (FloatV ofs)] =
  let (p1, p2) = (getPolygon o1, getPolygon o2)
  in eBinAPad p1 p2 ofs

disjointPolyPad :: ObjFn
disjointPolyPad [GPI o1, GPI o2, Val (FloatV ofs)] =
  let (p1, p2) = (getPolygon o1, getPolygon o2)
  in eBoutAPad p1 p2 ofs

padding :: ObjFn
padding [GPI o1, GPI o2, Val (FloatV ofs)] =
  let (p1, p2) = (getPolygon o1, getPolygon o2)
  in ePad p1 p2 ofs

containAndTangent :: ObjFn
containAndTangent [GPI o1, GPI o2] =
  let (p1, p2) = (getPolygon o1, getPolygon o2)
  in (eAcontainB p1 p2) + (dsqGG p1 p2)

disjointAndTangent :: ObjFn
disjointAndTangent [GPI o1, GPI o2] =
  let (p1, p2) = (getPolygon o1, getPolygon o2)
  in (eABdisj p1 p2) + (dsqGG p1 p2)

-- ofs / offset: exact amt of separation between two shapes' boundaries.
-- See more at energy definitions (eBinAOffs, eBoutAOffs, eOffs, etc.)
containsPolyOfs :: ObjFn
containsPolyOfs [GPI o1, GPI o2, Val (FloatV ofs)] =
  let (p1, p2) = (getPolygon o1, getPolygon o2)
  in eBinAOffs p1 p2 ofs

disjointPolyOfs :: ObjFn
disjointPolyOfs [GPI o1, GPI o2, Val (FloatV ofs)] =
  let (p1, p2) = (getPolygon o1, getPolygon o2)
  in eBoutAOffs p1 p2 ofs

polyOnCanvas :: ObjFn
polyOnCanvas [GPI o] =
  let (halfw, halfh) = (r2f canvasWidth / 2, r2f canvasHeight / 2)
      canv =
        [(-halfw, -halfh), (halfw, -halfh), (halfw, halfh), (-halfw, halfh)]
  in eBinAPad (toPoly canv) (getPolygon o) 0

maximumSize :: ObjFn
maximumSize [GPI o, Val (FloatV s)] = eMaxSize (getPolygon o) s

minimumSize :: ObjFn
minimumSize [GPI o, Val (FloatV s)] = eMinSize (getPolygon o) s

-- inputs: shape, p.x, p.y, target.x, target.y,
-- where p is some point in local coordinates of shape (ex: (0,0) is the center for most shapes),
-- and target is some coordinates on canvas (ex: (0,0) is the origin).
-- Encourages transformation to shape so that p is at the location of target.
atPoint :: ObjFn
atPoint [GPI o, Val (FloatV ox), Val (FloatV oy), Val (FloatV x), Val (FloatV y)] =
  let tf = getTransformation o
  in dsqPP (x, y) $ tf ## (ox, oy)

-- inputs: shape1, p1.x, p1.y, shape2, p2.x, p2.y,
-- where p1 is some point in local coordinates of shape1 (ex: (0,0) is the center for most shapes)
-- and p2 is some point in local coordinates of shape2.
-- Encourages transformation to both shapes so that p1 and p2 overlap.
atPoint2 :: ObjFn
atPoint2 [GPI o1, Val (FloatV x1), Val (FloatV y1), GPI o2, Val (FloatV x2), Val (FloatV y2)] =
  let tf1 = getTransformation o1
      tf2 = getTransformation o2
  in dsqPP (tf1 ## (x1, y1)) (tf2 ## (x2, y2))

-- inputs: shape, target.x, target.y, offset,
-- where target is some coordinates on canvas (ex: (0,0) is the origin).
-- Encourages transformation to shape so that its boundary becomes offset pixels away from target.
-- Could have many other versions of "near".
nearPoint :: ObjFn
nearPoint [GPI o, Val (FloatV x), Val (FloatV y), Val (FloatV ofs)]
      -- tf = getTransformation o
 =
  let
  in eOffsP (getPolygon o) (x, y) ofs

-- inputs: shape1, p1.x, p1.y, shape2, p2.x, p2.y, offset,
-- where p1 is some point in local coordinates of shape1 (ex: (0,0) is the center for most shapes)
-- and p2 is some point in local coordinates of shape2.
-- Encourages transformation to both shapes so that p1 and p2 are offset pixels apart.
nearPoint2 :: ObjFn
nearPoint2 [GPI o1, Val (FloatV x1), Val (FloatV y1), GPI o2, Val (FloatV x2), Val (FloatV y2), Val (FloatV ofs)] =
  let tf1 = getTransformation o1
      tf2 = getTransformation o2
  in eOffsPP (tf1 ## (x1, y1)) (tf2 ## (x2, y2)) ofs

sameSize :: ObjFn
sameSize [GPI o1, GPI o2] =
  let (p1, p2) = (getPolygon o1, getPolygon o2)
  in eSameSize p1 p2

smaller :: ObjFn
smaller [GPI o1, GPI o2] =
  let (p1, p2) = (getPolygon o1, getPolygon o2)
  in eSmallerThan p1 p2

-- alignment and ordering: use center of bbox to represent input shapes, and align/order them
-- See more at functions alignPPA and orderPPA
alignAlong :: ObjFn
alignAlong [GPI o1, GPI o2, Val (FloatV angleInDegrees)] =
  let (p1, p2) = (getPolygon o1, getPolygon o2)
  in eAlign p1 p2 angleInDegrees

orderAlong :: ObjFn
orderAlong [GPI o1, GPI o2, Val (FloatV angleInDegrees)] =
  let (p1, p2) = (getPolygon o1, getPolygon o2)
  in eOrder p1 p2 angleInDegrees

labelDisjoint :: ObjFn
labelDisjoint [GPI curve@("Curve", _), GPI lab@("Text", _), Val (FloatV padding)] =
  let (p, q) = segOf $ polyPts $ getPolygon curve
      ([textPts], _, textBbox, _) = getPolygon lab
      segs = ptsToPolySegs textPts
      pInBox = inBBox textBbox p
      qInBox = inBBox textBbox q
      intersectPts = findIntersections (p, q) segs
      energy = if pInBox && qInBox -- Whole segment in box
             then distsq p q - padding^2 -- TODO: should this energy also penalize the "deepness" in the label?
             -- Whole segment passes through box
             else if (not pInBox) && (not qInBox) && (not $ null intersectPts)
             then if length intersectPts < 2
                  then trace ("\ncase 1a: " ++ show intersectPts) $ 0.0
                  else trace ("\ncase 1b: " ++ show intersectPts) $ distsq (intersectPts !! 0) (intersectPts !! 1) - padding^2 -- TODO improve this
             -- Segment overlaps one wall of box
             else if qInBox && (not $ null intersectPts)
             then trace ("\ncase 2a: " ++ show intersectPts) $ distsq q (intersectPts !! 0) - padding^2
             else if pInBox && (not $ null intersectPts)
             then trace ("\ncase 2b: " ++ show intersectPts) $ distsq p (intersectPts !! 0) - padding^2
             else -- Segment lies outside of box. TODO fail first
                  trace ("\ncase 3: " ++ show intersectPts) $ dsqBS textPts (p, q) - padding^2
                  -- TODO: closest distance from segment end to bbox boundary, minus offset

  -- Energy = amount of overlap between the curve (approximated as a segment) and the bbox
  -- TODO: nicer way is to approximate only the overlapping part of the curve as a segment, or do a higher-fidelity calculation on just the parts that overlap with the label
  in trace ("\n(p, q): " ++ show (p, q) ++
            "\ntextPts: " ++ show textPts ++
            "\nsegs: " ++ show segs ++
            "\npInBox: " ++ show pInBox ++
            "\nqInBox: " ++ show qInBox ++
            "\nintersectPts: " ++ show intersectPts ++
            "\nenergy: " ++ show energy)
     energy

transformSRT :: ConstCompFn
transformSRT [Val (FloatV sx), Val (FloatV sy), Val (FloatV theta), Val (FloatV dx), Val (FloatV dy)] =
  Val $ HMatrixV $ paramsToMatrix (sx, sy, theta, dx, dy)

--------------------------------------------------------------------------------
-- Default functions for every shape
defaultConstrsOf :: ShapeTypeStr -> [FuncName]
defaultConstrsOf "Text"  = []
defaultConstrsOf "Curve" = []
-- defaultConstrsOf "Line" = []
defaultConstrsOf _       = [] -- [ "minSize", "maxSize" ]
                 -- TODO: remove? these fns make the optimization too hard to solve sometimes

defaultObjFnsOf :: ShapeTypeStr -> [FuncName]
defaultObjFnsOf _ = [] -- NOTE: not used yet

--------------------------------------------------------------------------------
-- Errors
noFunctionError n = error ("Cannot find function \"" ++ n ++ "\"")

noSignatureError n =
  error ("Cannot find signatures defined for function \"" ++ n ++ "\"")

sigMismatchError n sig argTypes =
  error
    ("Invalid arguments for function \"" ++
     n ++
     "\". Passed in:\n" ++
     show argTypes ++ "\nPredefined signature is: " ++ show sig)

noMatchedSigError n sigs argTypes =
  error
    ("Cannot find matching signatures defined for function \"" ++
     n ++
     "\". Passed in:\n" ++
     show argTypes ++ "\nPossible signatures are: " ++ sigStrs)
  where
    sigStrs = concatMap ((++ "\n") . show) sigs<|MERGE_RESOLUTION|>--- conflicted
+++ resolved
@@ -1057,11 +1057,6 @@
   Val $ ColorV (RGBA r g b (r2f frac * a))
 
 sampleColor' :: CompFn
-<<<<<<< HEAD
-sampleColor' [Val (FloatV a)] g =
-             let (ColorV (RGBA r0 g0 b0 a0), g') = sampleColor g
-             in (Val $ ColorV $ RGBA r0 g0 b0 (r2f a), g')
-=======
 sampleColor' [Val (FloatV a), Val (StrV colorType)] g = 
              if colorType == "rgb" then
                  let (ColorV (RGBA r0 g0 b0 a0), g') = sampleColor g
@@ -1072,7 +1067,6 @@
                      v = 80
                  in (Val $ ColorV $ HSVA h s v (r2f a), g')
              else error ("invalid color string: " ++ colorType)
->>>>>>> d240d94d
 
 sampleNum' :: CompFn
 sampleNum' [Val (FloatV x), Val (FloatV y)] g = -- Sample in range
