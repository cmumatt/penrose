--- conflicted
+++ resolved
@@ -54,33 +54,6 @@
   } deriving (Eq, Typeable)
 
 instance Show Func where
-<<<<<<< HEAD
-    show (Func nameFunc argFunc) = nString ++ "(" ++ aString ++ ")"
-        where nString = show nameFunc
-              aString = show argFunc
-
-data Expr = VarE Var
-          | ApplyFunc Func
-          | ApplyValCons Func
-          | DeconstructorE Deconstructor
-          | StringLit String
-          deriving (Show, Eq, Typeable)
-
-data Deconstructor  = Deconstructor {
-    varDeconstructor :: Var ,
-    fieldDeconstructor :: Field
-   } deriving (Show, Eq, Typeable)
-
-
-data PredArg = PE Expr
-             | PP Predicate
-             deriving (Show, Eq, Typeable)
-
-data Predicate = Predicate { predicateName :: PredicateName,
-                             predicateArgs :: [PredArg],
-                             predicatePos  :: SourcePos }
-                 deriving (Eq, Typeable)
-=======
   show (Func nameFunc argFunc) = nString ++ "(" ++ aString ++ ")"
     where
       nString = show nameFunc
@@ -114,7 +87,6 @@
 instance Eq Predicate where
   p1 == p2 =
     predicateName p1 == predicateName p2 && predicateArgs p1 == predicateArgs p2
->>>>>>> 8e1f1b03
 
 instance Show Predicate where
   show (Predicate predicateName predicateArgs pos) =
@@ -268,28 +240,15 @@
 expr, valConsOrFunc, deconstructorE :: Parser Expr
 expr = tryChoice [deconstructorE, valConsOrFunc, VarE <$> var]
 
-<<<<<<< HEAD
-exprParser, varE, valConsOrFunc, deconstructorE :: Parser Expr
-exprParser = try deconstructorE <|> try valConsOrFunc <|> try varE <|> stringLit
-=======
->>>>>>> 8e1f1b03
 deconstructorE = do
   v <- var
   dot
-<<<<<<< HEAD
-  f <- fieldParser
-  return (DeconstructorE Deconstructor { varDeconstructor = v,
-                                          fieldDeconstructor = f })
-varE = VarE <$> varParser
-stringLit = StringLit <$> doubleQuotedString
-=======
   f <- field
   return
     (DeconstructorE Deconstructor {varDeconstructor = v, fieldDeconstructor = f})
 
 -- TODO: should this context-based parsing be a general approach throughout?
 -- TODO: the new convention is now uppercase for constructors and lowercase for operators
->>>>>>> 8e1f1b03
 valConsOrFunc = do
   n <- identifier
   e <- get
@@ -482,23 +441,12 @@
 checkExpression varEnv (VarE v) = checkVarE varEnv v
 checkExpression varEnv (ApplyFunc f) = checkFunc varEnv f
 checkExpression varEnv (ApplyValCons f) = checkFunc varEnv f
-<<<<<<< HEAD
-checkExpression varEnv (DeconstructorE d) = --checkVarE varEnv (varDeconstructor d)
-   let (err, t) =  checkVarE varEnv (varDeconstructor d)
-   in case t of
-      Just t' -> checkField varEnv (fieldDeconstructor d) t'
-      Nothing -> (err, Nothing)
-checkExpression varEnv (StringLit v)    = ("", Nothing)
--- checkString varEnv v -- HACK: pending proper checking for strings
-
-=======
 checkExpression varEnv (DeconstructorE d) --checkVarE varEnv (varDeconstructor d)
  =
   let (err, t) = checkVarE varEnv (varDeconstructor d)
   in case t of
        Just t' -> checkField varEnv (fieldDeconstructor d) t'
        Nothing -> (err, Nothing)
->>>>>>> 8e1f1b03
 
 -- Type checking for fields in value deconstructor, check that there is a
 -- matched value deconstructor with a matching field a retrieve the type,
