--- conflicted
+++ resolved
@@ -44,7 +44,7 @@
     -- putStrLn "Dsll Env program:\n"
     -- print dsllEnv
 
-    (subProg, subObjs, subEnv) <- C.parseSubstance subFile subIn dsllEnv
+    (subProg, subObjs, (subEnv, eqEnv)) <- C.parseSubstance subFile subIn dsllEnv
     divLine
 
     putStrLn "Parsed Substance program:\n"
@@ -68,7 +68,7 @@
     forM selEnvs pPrint
     divLine
 
-    let subss = NS.find_substs_prog subEnv NS.SubEnv{} subProg styProg -- TODO: pass in beta
+    let subss = NS.find_substs_prog subEnv eqEnv subProg styProg -- TODO: pass in beta
     putStrLn "Selector matches:\n"
     forM subss pPrint
     divLine
@@ -100,11 +100,7 @@
     styIn <- readFile styFile
     dsllIn <- readFile dsllFile
     dsllEnv <- D.parseDsll dsllFile dsllIn
-<<<<<<< HEAD
-    (subProg, objs, env) <- C.parseSubstance subFile subIn dsllEnv
-=======
-    (objs, (env, eqEnv)) <- C.parseSubstance subFile subIn dsllEnv
->>>>>>> 4baa9aef
+    (subProg, objs, (env, eqEnv)) <- C.parseSubstance subFile subIn dsllEnv
     styProg <- S.parseStyle styFile styIn
     let initState = R.genInitState objs styProg
     return $ Just initState
