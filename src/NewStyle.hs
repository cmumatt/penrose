--- conflicted
+++ resolved
@@ -768,16 +768,11 @@
 -- rule Bind-Match
 relMatchesLine subEnv (C.Bind var expr) (RelBind bvar sExpr) =
                case bvar of
-<<<<<<< HEAD
-               BStyVar _ -> error "Style variable found in relational statement; should not be present!"
+               BStyVar v -> error ("Style variable '" ++ show v ++ "' found in relational statement '" ++ show (RelBind bvar sExpr) ++ "'. Should not be present!")
                BSubVar sVar -> 
                        let selExpr = toSubExpr sExpr in
                        (var == sVar && expr == selExpr) -- self-equal
                        || C.exprsDeclaredEqual subEnv expr selExpr -- B |- E = |E
-=======
-               BStyVar v -> error ("Style variable '" ++ show v ++ "' found in relational statement '" ++ show (RelBind bvar sExpr) ++ "'. Should not be present!")
-               BSubVar sVar -> var == sVar && expr == toSubExpr sExpr -- TODO: use beta to check equality
->>>>>>> ee2e0351
 -- rule Pred-Match
 relMatchesLine subEnv (C.ApplyP pred) (RelPred sPred) = 
                let selPred = toSubPred sPred in
