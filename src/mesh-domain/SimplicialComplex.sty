--- conflicted
+++ resolved
@@ -67,12 +67,6 @@
 
 -- TODO: this is going to match Subcomplex too... how to fix that?
 SComplex K {
-<<<<<<< HEAD
-       -- K.val = OPTIMIZED
-       -- TODO: just so we have some variables optimized, otherwise genOptProblem complains
-
-=======
->>>>>>> 8fb3b1d9
        K.x_offset = OPTIMIZED
        K.y_offset = OPTIMIZED
        K.size = 200.0
