--- conflicted
+++ resolved
@@ -42,14 +42,9 @@
           size={arrowheadSize}
         />
         <path
-<<<<<<< HEAD
-          d={`M${sx} ${sy} L${ex} ${ey}`}
-          // d={`M${sx} ${sy} L${ex - offsetX} ${ey - offsetY}`}
-=======
           d={`M${sx} ${sy} L${
             Math.abs(offsetX) < Math.abs(ex - sx) ? ex - offsetX : ex
           } ${Math.abs(offsetY) < Math.abs(ey - sy) ? ey - offsetY : ey}`}
->>>>>>> 8e1f1b03
           fill={color}
           stroke={color}
           fillOpacity={alpha}
