--- conflicted
+++ resolved
@@ -7,19 +7,11 @@
     const { shape } = this.props;
     const { canvasSize } = this.props;
 
-<<<<<<< HEAD
     const fillColor = toHex(shape.color.contents);
-    const fillAlpha = shape.color.contents[3];
+    const fillAlpha = shape.color.contents.contents[3];
     const strokeColor = toHex(shape.strokeColor.contents);
-    const strokeAlpha = shape.strokeColor.contents[3];
+    const strokeAlpha = shape.strokeColor.contents.contents[3];
     const thickness = shape.strokeWidth.contents;
-=======
-	const fillColor = toHex(shape.color.contents);
-	const fillAlpha = shape.color.contents.contents[3];
-	const strokeColor = toHex(shape.strokeColor.contents);
-	const strokeAlpha = shape.strokeColor.contents.contents[3];
-	const thickness = shape.strokeWidth.contents;
->>>>>>> f143375c
 
     const transformStr = svgTransformString(
       shape.transformation.contents,
