{
  "compilerOptions": {
    "baseUrl": ".",
    "outDir": "build/dist",
    "module": "esnext",
    "target": "es5",
    "lib": ["es5", "es6", "es7", "dom"],
    "sourceMap": true,
    "allowJs": true,
    "jsx": "react",
    "moduleResolution": "node",
    "rootDir": "src",
    "forceConsistentCasingInFileNames": true,
    "noImplicitThis": true,
    "noImplicitAny": true,
    "importHelpers": true,
    "strictNullChecks": true,
    "suppressImplicitAnyIndexErrors": true,
    "allowSyntheticDefaultImports": true,
<<<<<<< HEAD
    "resolveJsonModule": true,
    // "noUnusedLocals": true
    "noUnusedLocals": false,
    "skipLibCheck": true, // for Tensorflow JS
    "downlevelIteration": true
=======
    "noUnusedLocals": false,
    "types": ["react", "jest", "node", "tslib"]
>>>>>>> 517dfef9
  },
  "formatCodeOptions": {
    "baseIndentSize": 0,
    "indentSize": 2,
    "tabSize": 2,
    "newLineCharacter": "\n",
    "convertTabsToSpaces": true,
    "indentStyle": "Smart",
    "insertSpaceAfterCommaDelimiter": true,
    "insertSpaceAfterSemicolonInForStatements": false,
    "insertSpaceBeforeAndAfterBinaryOperators": true,
    "insertSpaceAfterConstructor": false,
    "insertSpaceAfterKeywordsInControlFlowStatements": true,
    "insertSpaceAfterFunctionKeywordForAnonymousFunctions": false,
    "insertSpaceAfterOpeningAndBeforeClosingNonemptyParenthesis": false,
    "insertSpaceAfterOpeningAndBeforeClosingNonemptyBrackets": false,
    "insertSpaceAfterOpeningAndBeforeClosingNonemptyBraces": false,
    "insertSpaceAfterOpeningAndBeforeClosingTemplateStringBraces": false,
    "insertSpaceAfterOpeningAndBeforeClosingJsxExpressionBraces": false,
    "insertSpaceBeforeFunctionParenthesis": false,
    "placeOpenBraceOnNewLineForFunctions": false,
    "placeOpenBraceOnNewLineForControlBlocks": false
  },
  "exclude": [
    "node_modules",
    "build",
    "docs",
    "dist",
    "src/__tests__",
    "scripts",
    "acceptance-tests",
    "webpack",
    "jest",
    "src/setupTests.ts"
  ],
  "typedocOptions": {
    "mode": "modules",
    "out": "docs"
  }
}<|MERGE_RESOLUTION|>--- conflicted
+++ resolved
@@ -17,16 +17,12 @@
     "strictNullChecks": true,
     "suppressImplicitAnyIndexErrors": true,
     "allowSyntheticDefaultImports": true,
-<<<<<<< HEAD
     "resolveJsonModule": true,
     // "noUnusedLocals": true
     "noUnusedLocals": false,
     "skipLibCheck": true, // for Tensorflow JS
-    "downlevelIteration": true
-=======
-    "noUnusedLocals": false,
+    "downlevelIteration": true,
     "types": ["react", "jest", "node", "tslib"]
->>>>>>> 517dfef9
   },
   "formatCodeOptions": {
     "baseIndentSize": 0,
