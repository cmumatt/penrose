--- conflicted
+++ resolved
@@ -4,7 +4,6 @@
     "exclude": [
       "config/**/*.js",
       "node_modules/**/*.ts",
-<<<<<<< HEAD
       "coverage/lcov-report/*.js",
       "*.json",
       "**/*.json"
@@ -12,23 +11,13 @@
   },
   "rules": {
     "curly": [true, "ignore-same-line"],
-=======
-      "coverage/lcov-report/*.js"
-    ]
-  },
-  "rules": {
->>>>>>> 517dfef9
     "no-console": false,
     "jsx-no-lambda": false,
     "object-literal-sort-keys": false,
     "ordered-imports": false,
-<<<<<<< HEAD
     "no-var-requires": false,
     "array-type": false,
-    "one-variable-per-declaration": false
-=======
-    "member-ordering": false,
-    "no-var-requires": false
->>>>>>> 517dfef9
+    "one-variable-per-declaration": false,
+    "member-ordering": false
   }
 }