--- conflicted
+++ resolved
@@ -2915,12 +2915,10 @@
     selectorMatches: undefined as any,
     varyingMap: {} as any, // TODO: Should this be empty?
 
-<<<<<<< HEAD
     // ordering invariant for assigning colors to uninit shapes & text in final state
     shapeColorsInitialized: false,
-=======
     canvas: getCanvas(trans),
->>>>>>> cfc8f46d
+
   };
 
   return ok(initState);
