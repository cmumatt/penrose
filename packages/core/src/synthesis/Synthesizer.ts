import {
  appendStmt,
  applyBind,
  applyConstructor,
  applyFunction,
  applyPredicate,
  applyTypeDecl,
  ArgExpr,
  argMatches,
  ArgStmtDecl,
  autoLabelStmt,
  cascadingDelete,
  domainToSubType,
  matchSignatures,
  nullaryTypeCons,
} from "analysis/SubstanceAnalysis";
import { prettyStmt, prettySubstance } from "compiler/Substance";
import consola, { LogLevel } from "consola";
import { dummyIdentifier } from "engine/EngineUtils";
import { Map } from "immutable";
import { cloneDeep, compact, range, times, without } from "lodash";
import { choice } from "pandemonium";
import { createChoice } from "pandemonium/choice";
import { createRandom } from "pandemonium/random";
import seedrandom from "seedrandom";
import {
  Add,
  addMutation,
  checkAddStmt,
  checkAddStmts,
  checkChangeExprType,
  checkChangeStmtType,
  checkDeleteStmt,
  checkReplaceExprName,
  checkReplaceStmtName,
  checkSwapExprArgs,
  checkSwapStmtArgs,
  Delete,
  deleteMutation,
  enumerateMutations,
  executeMutations,
  Mutation,
  MutationGroup,
  showMutations,
} from "synthesis/Mutation";
import { Identifier } from "types/ast";
import {
  Arg,
  ConstructorDecl,
  DomainStmt,
  Env,
  FunctionDecl,
  PredicateDecl,
  Type,
  TypeConstructor,
  TypeDecl,
} from "types/domain";
import {
  ApplyConstructor,
  ApplyFunction,
  ApplyPredicate,
  Bind,
  Decl,
  SubExpr,
  SubPredArg,
  SubProg,
  SubRes,
  SubStmt,
  TypeConsApp,
} from "types/substance";

type RandomFunction = (min: number, max: number) => number;

const log = consola
  .create({ level: LogLevel.Info })
  .withScope("Substance Synthesizer");

//#region Synthesizer setting types

type All = "*";
type ArgOption = "existing" | "generated" | "mixed";
type ArgReuse = "distinct" | "repeated";
type MatchSetting = string[] | All;
export interface DeclTypes {
  type: MatchSetting;
  predicate: MatchSetting;
  constructor: MatchSetting;
  function: MatchSetting;
}
export interface SynthesizerSetting {
  mutationCount: [number, number];
  argOption: ArgOption;
  argReuse: ArgReuse;
  weights: {
    type: number;
    predicate: number;
    constructor: number;
  };
  add: DeclTypes;
  delete: DeclTypes;
  edit: DeclTypes;
}

//#endregion

//#region Synthesis context
export interface SynthesisContext {
  names: Map<string, number>;
  declaredIDs: Map<string, Identifier[]>;
  generatedNames: Map<string, number>;
  argOption: ArgOption;
  argReuse: ArgReuse;
  env: Env;
}
export interface SynthesizedSubstance {
  prog: SubProg;
  ops: Mutation[];
}

interface IDList {
  ids: Identifier[];
}

export const initContext = (
  env: Env,
  argOption: ArgOption,
  argReuse: ArgReuse
): SynthesisContext => {
  const ctx: SynthesisContext = {
<<<<<<< HEAD
    names: Map(),
    declaredIDs: Map(),
    generatedNames: Map(),
    argOption,
    argReuse,
=======
    names: Map<string, number>(),
    declaredIDs: Map<string, Identifier[]>(),
>>>>>>> 2d81a55d
    env,
  };
  return env.varIDs.reduce((c, id) => {
    const type = env.vars.get(id.value);
    // TODO: enforce the existence of var types
    return addID(c, type!.name.value, id);
  }, ctx);
};

const filterContext = (
  ctx: SynthesisContext,
  setting: DeclTypes
): SynthesisContext => {
  return {
    ...ctx,
    env: {
      ...ctx.env,
      types: filterBySetting(ctx.env.types, setting.type),
      functions: filterBySetting(ctx.env.functions, setting.function),
      predicates: filterBySetting(ctx.env.predicates, setting.predicate),
      constructors: filterBySetting(ctx.env.constructors, setting.constructor),
    },
  };
};

const showEnv = (env: Env): string =>
  [
    `types: ${[...env.types.keys()]}`,
    `predicates: ${[...env.predicates.keys()]}`,
    `functions: ${[...env.functions.keys()]}`,
    `constructors: ${[...env.constructors.keys()]}`,
  ].join("\n");

const getDecls = (
  ctx: SynthesisContext,
  type: DomainStmt["tag"]
): Map<string, DomainStmt> => {
  const { env } = ctx;
  switch (type) {
    case "TypeDecl":
      return env.types;
    case "ConstructorDecl":
      return env.constructors;
    case "FunctionDecl":
      return env.functions;
    case "PredicateDecl":
      return env.predicates;
    case undefined:
      return Map<string, DomainStmt>();
  }
  throw new Error(`${type} is not found in the environment`);
};

const nonEmptyDecls = (ctx: SynthesisContext): DomainStmt["tag"][] =>
  declTypes.filter((type) => !getDecls(ctx, type).isEmpty());

/**
 * Add a newly declared ID.
 *
 * NOTE: this should be called whenever we add a `Decl`
 * statement from list of statements to keep them in sync.
 * @param typeStr the type associated with the ID
 * @param id the identifier that is being removed
 */
export const addID = (
  ctx: SynthesisContext,
  typeStr: string,
  id: Identifier
): SynthesisContext => {
  const ids = ctx.declaredIDs.get(typeStr);
  if (ids) {
    return {
      ...ctx,
      declaredIDs: ctx.declaredIDs.set(typeStr, [...ids, id]),
    };
  } else {
    return {
      ...ctx,
      declaredIDs: ctx.declaredIDs.set(typeStr, [id]),
    };
  }
};

/**
 * Remove a declared ID.
 *
 * NOTE: this should be called whenever we delete a `Decl`
 * statement from list of statements to keep them in sync.
 * @param typeStr the type associated with the ID
 * @param id the identifier that is being removed
 */
export const removeID = (
  ctx: SynthesisContext,
  typeStr: string,
  id: Identifier
): SynthesisContext => {
  const ids = ctx.declaredIDs.get(typeStr);
  if (ids) {
    // keep all IDs that aren't id
    const newIDs = ids.filter((otherID) => otherID.value !== id.value);
    return {
      ...ctx,
      declaredIDs: ctx.declaredIDs.set(typeStr, newIDs),
    };
  } else {
    log.warn(`Could not find any IDs for ${typeStr} ${id.value}`);
    return ctx;
  }
};

const findIDs = (
  ctx: SynthesisContext,
  typeStr: string,
  excludeList?: Identifier[]
): Identifier[] => {
  const possibleIDs = ctx.declaredIDs.get(typeStr);
  if (possibleIDs) {
    const candidates = possibleIDs.filter((id) =>
      excludeList ? !excludeList.includes(id) : true
    );
    return candidates;
  } else return [];
};

const generateID = (
  ctx: SynthesisContext,
  typeName: Identifier
): WithContext<Identifier> => {
  const typeStr = typeName.value;
  const prefix = typeStr[0].toLowerCase();
  // find the appropriate index for the generated ID
  let index;
  const lastIndex = ctx.generatedNames.get(prefix);
  if (lastIndex !== undefined) {
    index = lastIndex + 1;
  } else {
    index = 0;
  }
  const id: Identifier = dummyIdentifier(
    `${prefix}${index}`,
    "SyntheticSubstance"
  );
  const newCtx = addID(ctx, typeStr, id);
  return {
    res: id,
    ctx: {
      ...newCtx,
      generatedNames: newCtx.generatedNames.set(prefix, index),
    },
  };
};

const autoLabel = (prog: SubProg): SubProg => appendStmt(prog, autoLabelStmt);

//#endregion

//#region Main synthesizer
interface WithStmts<T> {
  res: T;
  ctx: SynthesisContext;
  stmts: SubStmt[];
}

export interface WithContext<T> {
  res: T;
  ctx: SynthesisContext;
}

export class Synthesizer {
  env: Env;
  template: SubProg;
  setting: SynthesizerSetting;
  currentProg: SubProg;
  currentMutations: Mutation[];
  private choice: <T>(array: Array<T>) => T;
  private random: RandomFunction;

  constructor(
    env: Env,
    setting: SynthesizerSetting,
    subRes?: SubRes,
    seed = "synthesizerSeed"
  ) {
    // If there is a template substance program, load in the relevant info
    if (subRes) {
      const [subEnv, env] = subRes;
      this.env = env;
      this.template = cloneDeep(subEnv.ast);
      log.debug(`Loaded template:\n${prettySubstance(this.template)}`);
    } else {
      this.env = env;
      this.template = {
        tag: "SubProg",
        statements: [],
        children: [],
        nodeType: "SyntheticSubstance",
      };
    }
    // initialize the current program as the template
    this.currentProg = cloneDeep(this.template);
    this.setting = setting;
    this.currentMutations = [];
    // use the seed to create random generation functions
    const rng = seedrandom(seed);
    this.choice = createChoice(rng);
    this.random = createRandom(rng);
    // keep track of all generated names
<<<<<<< HEAD
=======
    this.names = Map<string, number>();
>>>>>>> 2d81a55d
  }

  reset = (): void => {
    this.currentProg = cloneDeep(this.template);
<<<<<<< HEAD
=======
    this.names = Map<string, number>();
>>>>>>> 2d81a55d
    this.currentMutations = [];
  };

  showMutations = (): string => showMutations(this.currentMutations);

  updateProg = (prog: SubProg): void => {
    this.currentProg = prog;
  };

  getTemplate = (): SubProg | undefined =>
    this.template ? appendStmt(this.template, autoLabelStmt) : undefined;

  /**
   * Top-level function for generating multiple Substance programs.
   * @param numProgs number of Substance programs to generate
   * @returns an array of Substance programs and some metadata (e.g. mutation operation record)
   */
  generateSubstances = (numProgs: number): SynthesizedSubstance[] =>
    times(numProgs, (n: number) => {
      const sub = this.generateSubstance();
      // DEBUG: report results
      log.info(
        `Synthesized program #${n}\n${prettySubstance(this.currentProg)}`
      );
      log.info("Operations:\n", this.showMutations());
      log.info("----------");
      // reset synthesizer after generating each Substance diagram
      this.reset();
      return sub;
    });

  generateSubstance = (): SynthesizedSubstance => {
    const numStmts = this.random(...this.setting.mutationCount);
    range(numStmts).reduce(
      (ctx: SynthesisContext, n: number): SynthesisContext => {
        const newCtx = this.mutateProgram(ctx);
        log.debug(
          `Mutation #${n} done. The program so far:\n${prettySubstance(
            this.currentProg
          )}`
        );
        return newCtx;
      },
      initContext(this.env, this.setting.argOption, this.setting.argReuse)
    );
    // add autolabel statement
    this.updateProg(autoLabel(this.currentProg));
    return {
      prog: this.currentProg,
      ops: this.currentMutations,
    };
  };

  /**
   * Find a list of possible mutations for the current Substance program stored in the context, and execute one of the mutations.
   */
  mutateProgram = (ctx: SynthesisContext): SynthesisContext => {
    const addCtx = filterContext(ctx, this.setting.add);
    const addOps = this.enumerateAdd(addCtx);
    const deleteCtx = filterContext(ctx, this.setting.delete);
    const deleteOps = this.enumerateDelete(deleteCtx);
    const editCtx = filterContext(ctx, this.setting.edit);
    const editOps = this.enumerateUpdate(editCtx);
    const mutations: MutationGroup[] = [addOps, deleteOps, ...editOps].filter(
      (ops) => ops.length > 0
    );
    log.debug(`Possible mutations: ${mutations.map(showMutations).join("\n")}`);
    const mutationGroup: MutationGroup = this.choice(mutations);
    log.debug(`Picked mutation group: ${showMutations(mutationGroup)}`);
    // TODO: check if the ctx used is correct
    const { res: prog, ctx: newCtx } = executeMutations(
      mutationGroup,
      this.currentProg,
      ctx
    );
    this.currentMutations.push(...mutationGroup);
    this.updateProg(prog);
    return newCtx;
  };

  findMutations = (stmt: SubStmt, ctx: SynthesisContext): MutationGroup[] => {
    log.debug(`Finding mutations for ${prettyStmt(stmt)}`);
    // NOTE: we can also enumerate mutations for a given statement instead of greedily finding them
    // const ops = enumerateMutations(stmt, this.currentProg, ctx);
    const ops: (Mutation | undefined)[] = [
      checkSwapStmtArgs(stmt, (p: ApplyPredicate) => {
        const indices = range(0, p.args.length);
        const elem1 = this.choice(indices);
        const elem2 = this.choice(without(indices, elem1));
        return [elem1, elem2];
      }),
      checkSwapExprArgs(stmt, (f: ArgExpr) => {
        const indices = range(0, f.args.length);
        const elem1 = this.choice(indices);
        const elem2 = this.choice(without(indices, elem1));
        return [elem1, elem2];
      }),
      checkReplaceStmtName(stmt, (p: ApplyPredicate) => {
        const matchingNames: string[] = matchSignatures(p, this.env).map(
          (decl) => decl.name.value
        );
        const options = without(matchingNames, p.name.value);
        if (options.length > 0) {
          return this.choice(options);
        } else return undefined;
      }),
      checkReplaceExprName(stmt, (e: ArgExpr) => {
        const matchingNames: string[] = matchSignatures(e, this.env).map(
          (decl) => decl.name.value
        );
        const options = without(matchingNames, e.name.value);
        if (options.length > 0) {
          return this.choice(options);
        } else return undefined;
      }),
      checkChangeStmtType(
        stmt,
        ctx,
        (oldStmt: ApplyPredicate, ctx: SynthesisContext) => {
          const options = argMatches(oldStmt, this.env);
          if (options.length > 0) {
            const pick = this.choice(options);
            const { res, stmts, ctx: newCtx } = generateArgStmt(
              pick,
              ctx,
              oldStmt.args
            );
            const deleteOp: Delete = deleteMutation(oldStmt, newCtx);
            const addOps: Add[] = stmts.map((s) => addMutation(s, newCtx));
            return {
              newStmt: res,
              additionalMutations: [deleteOp, ...addOps],
            };
          } else return undefined;
        }
      ),
      checkChangeExprType(
        stmt,
        ctx,
        (oldStmt: Bind, oldExpr: ArgExpr, ctx: SynthesisContext) => {
          const options = argMatches(oldStmt, ctx.env);
          if (options.length > 0) {
            const pick = this.choice(options);
            const { res, stmts, ctx: newCtx } = generateArgStmt(
              pick,
              ctx,
              oldExpr.args
            );
            let toDelete: SubStmt[];
            // remove old statement
            if (
              res.tag === "Bind" &&
              res.variable.type !== oldStmt.variable.type
            ) {
              // old bind was replaced by a bind with diff type
              toDelete = cascadingDelete(oldStmt, this.currentProg); // remove refs to the old bind
            } else {
              toDelete = [oldStmt];
            }
            const deleteOps: Delete[] = toDelete.map((s) => deleteMutation(s));
            const addOps: Add[] = stmts.map((s) => addMutation(s, newCtx));
            return {
              newStmt: res,
              additionalMutations: [...deleteOps, ...addOps],
            };
          } else return undefined;
        }
      ),
    ];
    const mutations = compact(ops);
    log.debug(
      `Available mutations for ${prettyStmt(stmt)}:\n${showMutations(
        mutations
      )}`
    );
    return mutations.map((m) => [m]);
  };

  /**
   * Pick a random statement in the Substance program and enumerate all the applicable mutations.
   * @returns a list of mutation groups, each representing a series of `Update` mutations
   */
  enumerateUpdate = (ctx: SynthesisContext): MutationGroup[] => {
    log.debug(`Picking a statement to edit...`);
    // pick a kind of statement to edit
    const chosenType = this.choice(nonEmptyDecls(ctx));
    // get all possible types within this kind
    const candidates = [...getDecls(ctx, chosenType).keys()];
    // choose a name
    const chosenName = this.choice(candidates);
    log.debug(
      `Chosen name is ${chosenName}, candidates ${candidates}, chosen type ${chosenType}`
    );
    const stmt = this.findStmt(chosenType, chosenName);
    if (stmt !== undefined) {
      // find all available edit mutations for the given statement
      const mutations = this.findMutations(stmt, ctx);
      log.debug(
        `Possible update mutations for ${prettyStmt(
          stmt
        )} are:\n${mutations.map(showMutations).join("\n")}`
      );
      return mutations;
    } else return [];
  };

  /**
   * From the configuration, pick one Substance construct to generate, and return the new construct along with all other related constructs as a group of `Add` mutations.
   * @returns a group of `Add` mutations
   */
  enumerateAdd = (ctx: SynthesisContext): MutationGroup => {
    const chosenType = this.choice(nonEmptyDecls(ctx));
    let possibleOps: MutationGroup | undefined;
    log.debug(`Adding statement of ${chosenType} type`);
    if (chosenType === "TypeDecl") {
      const op = checkAddStmt(
        this.currentProg,
        ctx,
        (ctx: SynthesisContext) => {
          const type: TypeDecl = this.choice(
            ctx.env.types.toArray().map(([, b]) => b)
          );
          return generateDecl(type, ctx);
        }
      );
      possibleOps = op ? [op] : undefined;
    } else if (chosenType === "PredicateDecl") {
      possibleOps = checkAddStmts(
        this.currentProg,
        ctx,
        (ctx: SynthesisContext) => {
          const pred = this.choice(
            ctx.env.predicates.toArray().map(([, b]) => b)
          );
          const { res, stmts, ctx: newCtx } = generatePredicate(pred, ctx);
          return {
            res: [...stmts, res],
            ctx: newCtx,
          };
        }
      );
    } else if (chosenType === "FunctionDecl") {
      possibleOps = checkAddStmts(
        this.currentProg,
        ctx,
        (ctx: SynthesisContext) => {
          const func = this.choice(
            ctx.env.functions.toArray().map(([, b]) => b)
          );
          const { res, stmts, ctx: newCtx } = generateFunction(func, ctx);
          return {
            res: [...stmts, res],
            ctx: newCtx,
          };
        }
      );
    } else if (chosenType === "ConstructorDecl") {
      possibleOps = checkAddStmts(
        this.currentProg,
        ctx,
        (ctx: SynthesisContext) => {
          const cons = this.choice(
            ctx.env.constructors.toArray().map(([, b]) => b)
          );
          const { res, stmts, ctx: newCtx } = generateConstructor(cons, ctx);
          return {
            res: [...stmts, res],
            ctx: newCtx,
          };
        }
      );
    }
    if (possibleOps) {
      log.debug(`Found mutations for add:\n${showMutations(possibleOps)}`);
      return possibleOps;
    } else return [];
  };

  /**
   * From the configuration, pick one Substance statement to delete, and return one or more `Delete` mutations depending on if there will be cascading delete.
   * @returns a group of `Delete` mutations
   */
  enumerateDelete = (ctx: SynthesisContext): MutationGroup => {
    log.debug("Deleting statement");
    const chosenType = this.choice(nonEmptyDecls(ctx));
    const candidates = [...getDecls(ctx, chosenType).keys()];
    const chosenName = this.choice(candidates);
    const stmt = this.findStmt(chosenType, chosenName);
    let possibleOps: Mutation[] = [];
    if (stmt) {
      if (stmt.tag === "Bind" || stmt.tag === "Decl") {
        // if statement returns value, delete all refs to value
        cascadingDelete(stmt, this.currentProg).forEach((s) => {
          const del = checkDeleteStmt(this.currentProg, s);
          if (del) {
            possibleOps.push(del);
          }
        });
      } else {
        const del = checkDeleteStmt(this.currentProg, stmt);
        possibleOps = del ? [del] : [];
      }
    }
    if (possibleOps) {
      log.debug(`Found mutations for delete:\n${showMutations(possibleOps)}`);
      return possibleOps;
    } else return [];
  };

  // TODO: add an option to distinguish between edited vs original statements?
  findStmt = (
    stmtType: DomainStmt["tag"],
    name: string
  ): SubStmt | undefined => {
    const stmts = this.currentProg.statements.filter((s) => {
      const subType = domainToSubType(stmtType);
      if (s.tag === "Bind") {
        const expr = s.expr;
        return expr.tag === subType && expr.name.value === name;
      } else if (s.tag === "Decl") {
        return s.tag === subType && s.type.name.value === name;
      } else {
        return s.tag === subType && s.name.value === name;
      }
    });
    if (stmts.length > 0) {
      const stmt = this.choice(stmts);
      return stmt;
    } else {
      log.debug(
        `Warning: cannot find a ${stmtType} statement with name ${name}.`
      );
      log.debug(`Available statements:\n${prettySubstance(this.currentProg)}`);
      return undefined;
    }
  };
}

//#endregion

//#region Statement generator
// TODO: add configuration options for `choice`

export const generateArgStmt = (
  decl: ArgStmtDecl,
  ctx: SynthesisContext,
  args?: SubExpr[] | SubPredArg[]
): WithStmts<Bind | ApplyPredicate> => {
  // NOTE: if arguments are supplied explicitly, the caller must have the right types for the arguments.
  switch (decl.tag) {
    case "PredicateDecl":
      return generatePredicate(decl, ctx, args as SubPredArg[]);
    case "FunctionDecl":
      return generateFunction(decl, ctx, args as SubExpr[]);
    case "ConstructorDecl":
      return generateConstructor(decl, ctx, args as SubExpr[]);
  }
};

const generateDecl = (
  type: TypeDecl,
  ctx: SynthesisContext
): WithContext<Decl> => {
  const typeCons = applyTypeDecl(type);
  const { res: name, ctx: newCtx } = generateID(ctx, typeCons.name);
  const stmt: Decl = {
    tag: "Decl",
    nodeType: "SyntheticSubstance",
    children: [],
    type: typeCons,
    name,
  };
  return {
    res: stmt,
    ctx: newCtx,
  };
};

const generateDeclFromType = (
  typeCons: TypeConsApp,
  ctx: SynthesisContext
): WithContext<Decl> => {
  const { res: name, ctx: newCtx } = generateID(ctx, typeCons.name);
  const stmt: Decl = {
    tag: "Decl",
    nodeType: "SyntheticSubstance",
    children: [],
    type: typeCons,
    name,
  };
  return {
    res: stmt,
    ctx: newCtx,
  };
};

const generatePredicate = (
  pred: PredicateDecl,
  ctx: SynthesisContext,
  args?: SubPredArg[]
): WithStmts<ApplyPredicate> => {
  if (!args) {
    const {
      res,
      stmts,
      ctx: newCtx,
    }: WithStmts<SubPredArg[]> = generatePredArgs(pred.args, ctx);
    const p: ApplyPredicate = applyPredicate(pred, res);
    return { res: p, stmts, ctx: newCtx };
  } else {
    return {
      res: applyPredicate(pred, args),
      stmts: [],
      ctx,
    };
  }
};

const generateFunction = (
  func: FunctionDecl,
  ctx: SynthesisContext,
  predefinedArgs?: SubExpr[]
): WithStmts<Bind> => {
  let args: SubExpr[];
  let decls: SubStmt[];
  if (!predefinedArgs) {
    const res: WithStmts<SubExpr[]> = generateArgs(func.args, ctx);
    args = res.res;
    decls = res.stmts;
  } else {
    args = predefinedArgs;
    decls = [];
  }
  const rhs: ApplyFunction = applyFunction(func, args);
  // find the `TypeDecl` for the output type
  const outputType = func.output.type as TypeConstructor;
  // NOTE: the below will bypass the config and generate a new decl using the output type, search first in `ctx` to follow the config more strictly.
  // TODO: choose between generating vs. reusing
  const { res: lhsDecl, ctx: newCtx } = generateDeclFromType(
    nullaryTypeCons(outputType.name),
    ctx
  );
  const lhs: Identifier = lhsDecl.name;
  const stmt: Bind = applyBind(lhs, rhs);
  return { res: stmt, stmts: [...decls, lhsDecl], ctx: newCtx };
};

const generateConstructor = (
  cons: ConstructorDecl,
  ctx: SynthesisContext,
  predefinedArgs?: SubExpr[]
): WithStmts<Bind> => {
  let args: SubExpr[];
  let decls: SubStmt[];
  if (!predefinedArgs) {
    const res: WithStmts<SubExpr[]> = generateArgs(cons.args, ctx);
    args = res.res;
    decls = res.stmts;
  } else {
    args = predefinedArgs;
    decls = [];
  }
  const rhs: ApplyConstructor = applyConstructor(cons, args);
  const outputType = cons.output.type as TypeConstructor;
  // NOTE: the below will bypass the config and generate a new decl using the output type, search first in `ctx` to follow the config more strictly.
  const { res: lhsDecl, ctx: newCtx } = generateDeclFromType(
    nullaryTypeCons(outputType.name),
    ctx
  );
  const lhs: Identifier = lhsDecl.name;
  const stmt: Bind = applyBind(lhs, rhs);
  return { res: stmt, stmts: [...decls, lhsDecl], ctx: newCtx };
};

const generateArgs = (
  args: Arg[],
  ctx: SynthesisContext
): WithStmts<SubExpr[]> => {
  const resWithCtx: WithStmts<SubExpr[]> & IDList = args.reduce(
    ({ res, stmts, ids }: WithStmts<SubExpr[]> & IDList, arg) => {
      const {
        res: newArg,
        stmts: newStmts,
        ids: usedIDs,
        ctx: newCtx,
      } = generateArg(arg, ctx, ctx.argOption, ctx.argReuse, ids);
      return {
        res: [...res, newArg],
        stmts: [...stmts, ...newStmts],
        ids: [...ids, ...usedIDs],
        ctx: newCtx,
      };
    },
    { res: [], stmts: [], ids: [], ctx }
  );
  return {
    res: resWithCtx.res,
    stmts: resWithCtx.stmts,
    ctx: resWithCtx.ctx,
  };
};

const generateArg = (
  arg: Arg,
  ctx: SynthesisContext,
  option: ArgOption,
  reuseOption: ArgReuse,
  usedIDs: Identifier[]
): WithStmts<SubExpr> & IDList => {
  const argType: Type = arg.type;
  if (argType.tag === "TypeConstructor") {
    switch (option) {
      case "existing": {
        // TODO: clean up the logic
        const possibleIDs =
          reuseOption === "distinct"
            ? findIDs(ctx, argType.name.value, usedIDs)
            : findIDs(ctx, argType.name.value);
        const existingID = choice(possibleIDs);
        log.debug(
          `generating an argument with possbilities ${possibleIDs.map(
            (i) => i.value
          )}`
        );
        if (!existingID) {
          log.debug(
            `no existing ID found for ${argType.name.value}, generating a new value instead`
          );
          return generateArg(arg, ctx, "generated", reuseOption, usedIDs);
        } else {
          return {
            res: existingID,
            ctx,
            stmts: [],
            ids: [...usedIDs, existingID],
          };
        }
      }
      case "generated":
        const argTypeDecl = ctx.env.types.get(argType.name.value);
        if (argTypeDecl) {
          const { res: decl, ctx: newCtx } = generateDecl(argTypeDecl, ctx);
          return {
            res: decl.name,
            stmts: [decl],
            ids: [...usedIDs, decl.name],
            ctx: newCtx,
          };
        } else {
          throw new Error(
            `${argType.name.value} not found in the candidate list`
          );
        }
      case "mixed":
        return generateArg(
          arg,
          ctx,
          choice(["existing", "generated"]),
          reuseOption,
          usedIDs
        );
    }
  } else {
    throw new Error(`${argType.tag} not supported for argument generation`);
  }
};

const generatePredArgs = (
  args: Arg[],
  ctx: SynthesisContext
): WithStmts<SubPredArg[]> => {
  const resWithCtx = args.reduce(
    ({ res, stmts, ids }: WithStmts<SubPredArg[]> & IDList, arg) => {
      const {
        res: newArg,
        stmts: newStmts,
        ids: usedIDs,
        ctx: newCtx,
      } = generatePredArg(arg, ctx, ctx.argOption, ctx.argReuse, ids);
      return {
        res: [...res, newArg],
        stmts: [...stmts, ...newStmts],
        ids: [...ids, ...usedIDs],
        ctx: newCtx,
      };
    },
    {
      res: [],
      stmts: [],
      ids: [],
      ctx,
    }
  );
  return {
    res: resWithCtx.res,
    stmts: resWithCtx.stmts,
    ctx: resWithCtx.ctx,
  };
};

const generatePredArg = (
  arg: Arg,
  ctx: SynthesisContext,
  option: ArgOption,
  reuseOption: ArgReuse,
  usedIDs: Identifier[]
): WithStmts<SubPredArg> & IDList => {
  const argType: Type = arg.type;
  if (argType.tag === "Prop") {
    const pred = choice(ctx.env.predicates.toArray().map(([, b]) => b));
    const { res, stmts, ctx: newCtx } = generatePredicate(pred, ctx);
    return { res, stmts, ids: usedIDs, ctx: newCtx };
  } else {
    return generateArg(arg, ctx, option, reuseOption, usedIDs);
  }
};

//#endregion

//#region Helpers

const declTypes: DomainStmt["tag"][] = [
  "ConstructorDecl",
  "FunctionDecl",
  "TypeDecl",
  "PredicateDecl",
];

const filterBySetting = <T>(
  decls: Map<string, T>,
  setting: MatchSetting
): Map<string, T> => {
  if (setting === "*") {
    return decls;
  } else {
    return decls.filter((_, key) => setting.includes(key));
  }
};

//#endregion<|MERGE_RESOLUTION|>--- conflicted
+++ resolved
@@ -127,16 +127,11 @@
   argReuse: ArgReuse
 ): SynthesisContext => {
   const ctx: SynthesisContext = {
-<<<<<<< HEAD
-    names: Map(),
-    declaredIDs: Map(),
-    generatedNames: Map(),
+    generatedNames: Map<string, number>(),
     argOption,
     argReuse,
-=======
     names: Map<string, number>(),
     declaredIDs: Map<string, Identifier[]>(),
->>>>>>> 2d81a55d
     env,
   };
   return env.varIDs.reduce((c, id) => {
@@ -344,18 +339,10 @@
     this.choice = createChoice(rng);
     this.random = createRandom(rng);
     // keep track of all generated names
-<<<<<<< HEAD
-=======
-    this.names = Map<string, number>();
->>>>>>> 2d81a55d
   }
 
   reset = (): void => {
     this.currentProg = cloneDeep(this.template);
-<<<<<<< HEAD
-=======
-    this.names = Map<string, number>();
->>>>>>> 2d81a55d
     this.currentMutations = [];
   };
 
