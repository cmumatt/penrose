require("global-jsdom/register");
import {
  compileTrio,
  evalEnergy,
  getListOfStagedStates,
  prepareState,
  RenderStatic,
  resample,
  showError,
  stepUntilConvergence,
} from "@penrose/core";
import { randomBytes } from "crypto";
import { dirname, join, parse, resolve } from "path";
import { renderArtifacts } from "./artifacts";

const fs = require("fs");
const chalk = require("chalk");
const neodoc = require("neodoc");
const uniqid = require("uniqid");
const convertHrtime = require("convert-hrtime");

const USAGE = `
Penrose Automator.

Usage:
  automator batch LIB OUTFOLDER [--folders] [--src-prefix=PREFIX] [--repeat=TIMES] [--render=OUTFOLDER] [--staged] [--cross-energy]
  automator render ARTIFACTSFOLDER OUTFOLDER
  automator draw SUBSTANCE STYLE DOMAIN OUTFOLDER [--src-prefix=PREFIX] [--staged] [--variation=VARIATION] [--folders] [--cross-energy]

Options:
  -o, --outFile PATH Path to either an SVG file or a folder, depending on the value of --folders. [default: output.svg]
  --folders Include metadata about each output diagram. If enabled, outFile has to be a path to a folder.
  --src-prefix PREFIX the prefix to SUBSTANCE, STYLE, and DOMAIN, or the library equivalent in batch mode. No trailing "/" required. [default: .]
  --repeat TIMES the number of instances 
  --staged Generate staged SVGs of the final diagram
  --cross-energy Compute the cross-instance energy
  --variation The variation to use
`;

const nonZeroConstraints = (
  state: any,
  constrVals: [number],
  threshold: number
) => {
  const constrFns = state.constrFns;
  const fnsWithVals = constrFns.map((f: any, i: string | number) => [
    f,
    constrVals[i],
  ]);
  const nonzeroConstr = fnsWithVals.filter(
    (c: (string | number)[]) => +c[1] > threshold
  );
  return nonzeroConstr;
};

const toMs = (hr: any) => hr[1] / 1000000;

// In an async context, communicate with the backend to compile and optimize the diagram
const singleProcess = async (
  variation: string,
  sub: string,
  sty: string,
  dsl: string,
  folders: boolean,
  out: string,
  prefix: string,
  staged: boolean,
  meta = {
    substanceName: sub,
    styleName: sty,
    domainName: dsl,
    id: uniqid("instance-"),
  },
  reference?,
  referenceState?,
  extrameta?,
  ciee?
) => {
  // Check: Input trio exists
  let fileNotFound : boolean = false;
  [sub, sty, dsl].map((arg) => {
    if(!fs.existsSync(join(prefix,arg))) {
      console.log(chalk.red(`Input file not found: ${join(prefix,arg)}`));
      fileNotFound = true;
    }
  });
  if(fileNotFound) {
    throw new Error(`At least one input file not found`);
  }
  
  // Fetch Substance, Style, and Domain files
  const [subIn, styIn, dslIn] = [sub, sty, dsl].map((arg) =>
    fs.readFileSync(join(prefix, arg), "utf8").toString()
  );

  // Compilation
  console.log(`Compiling for ${out}/${sub} ...`);
  const overallStart = process.hrtime();
  const compileStart = process.hrtime();
  const compilerOutput = compileTrio({
    substance: subIn,
    style: styIn,
    domain: dslIn,
    variation,
  });
  const compileEnd = process.hrtime(compileStart);
  let compiledState;
  if (compilerOutput.isOk()) {
    compiledState = compilerOutput.value;
  } else {
    const err = compilerOutput.error;
    throw new Error(`Compilation failed:\n${showError(err)}`);
  }

  const labelStart = process.hrtime();
  // resample because initial sampling did not use the special sampling seed
  const initialState = resample(await prepareState(compiledState));
  const labelEnd = process.hrtime(labelStart);

  console.log(`Stepping for ${out} ...`);

  const convergeStart = process.hrtime();
  // TODO: report runtime errors
  const optimizedState = stepUntilConvergence(
    initialState,
    10000
  ).unsafelyUnwrap();
  const convergeEnd = process.hrtime(convergeStart);

  const reactRenderStart = process.hrtime();

  // make a list of canvas data if staged (prepare to generate multiple SVGs)
  let listOfCanvasData, canvas;
  const resolvePath = (filePath: string) => {
    const parentDir = parse(join(prefix, sty)).dir;
    const joined = resolve(parentDir, filePath);
    return fs.readFileSync(joined, "utf8").toString();
  };
  if (staged) {
    const listOfStagedStates = getListOfStagedStates(optimizedState);
    for (const state of listOfStagedStates) {
      listOfCanvasData.push((await RenderStatic(state, resolvePath)).outerHTML);
    }
  } else {
    // if not staged, we just need one canvas data (for the final diagram)
    canvas = (await RenderStatic(optimizedState, resolvePath)).outerHTML;
  }

  const reactRenderEnd = process.hrtime(reactRenderStart);
  const overallEnd = process.hrtime(overallStart);

  // cross-instance energy evaluation

  if (folders) {
    // TODO: check for non-zero constraints
    // const energies = JSON.parse(
    //   await runPenrose(Packets.EnergyValues(optimizedState))
    // );
    // const constrs = nonZeroConstraints(optimizedState, energies.contents[1], 1);
    // if (constrs.length > 0) {
    //   console.log("This instance has non-zero constraints: ");
    //   // return;
    // }
    let crossEnergy = undefined;
    if (ciee) {
      console.log(chalk.yellow(`Computing cross energy...`));
      if (referenceState) {
        const crossState = {
          ...optimizedState,
          constrFns: referenceState.constrFns,
          objFns: referenceState.objFns,
        };
        try {
          crossEnergy = evalEnergy(await prepareState(crossState));
        } catch (e) {
          console.warn(
            chalk.yellow(
              `Cross-instance energy failed. Returning infinity instead. \n${e}`
            )
          );
        }
      }
    }

    // fetch metadata if available
    let extraMetadata;
    if (extrameta) {
      extraMetadata = JSON.parse(
        fs.readFileSync(join(prefix, extrameta), "utf8").toString()
      );
    }

    const metadata = {
      ...meta,
      renderedOn: Date.now(),
      timeTaken: {
        // includes overhead like JSON, recollecting labels
        overall: convertHrtime(overallEnd).milliseconds,
        compilation: convertHrtime(compileEnd).milliseconds,
        labelling: convertHrtime(labelEnd).milliseconds,
        optimization: convertHrtime(convergeEnd).milliseconds,
        rendering: convertHrtime(reactRenderEnd).milliseconds,
      },
      // violatingConstraints: constrs,
      // nonzeroConstraints: constrs.length > 0,
      // selectorMatches: optimizedState.selectorMatches,
      selectorMatches: [],
      optProblem: {
        constraintCount: optimizedState.constrFns.length,
        objectiveCount: optimizedState.objFns.length,
      },
      reference,
      ciee: crossEnergy,
      extra: extraMetadata,
    };
    if (!fs.existsSync(out)) {
      fs.mkdirSync(out, { recursive: true });
    }

    // if staged, write each canvas data out as an SVG
    if (staged) {
      const writeFileOut = (canvasData: any, index: number) => {
        // add an index num to the output filename so the user knows the order
        // and also to keep unique filenames
        let filename = join(out, `output${index.toString()}.svg`);
        fs.writeFileSync(filename, canvasData);
        console.log(chalk.green(`The diagram has been saved as ${filename}`));
      };
      listOfCanvasData.map(writeFileOut);
    } else {
      // not staged --> just need one diagram
      fs.writeFileSync(join(out, "output.svg"), canvas);
    }

    fs.writeFileSync(join(out, "substance.sub"), subIn);
    fs.writeFileSync(join(out, "style.sty"), styIn);
    fs.writeFileSync(join(out, "domain.dsl"), dslIn);
    fs.writeFileSync(join(out, "meta.json"), JSON.stringify(metadata));
    console.log(
      chalk.green(`The diagram and metadata has been saved to ${out}`)
    );
    // returning metadata for aggregation
    return { metadata, state: optimizedState };
  } else {
    const parentFolder = dirname(out);
    if (!fs.existsSync(parentFolder)) {
      fs.mkdirSync(parentFolder, { recursive: true });
    }
    if (staged) {
      // write multiple svg files out
      const writeFileOut = (canvasData: any, index: number) => {
        let filename = out.slice(0, out.indexOf("svg") - 1);
        let newStr = `${filename}${index.toString()}.svg`;
        fs.writeFileSync(newStr, canvasData);
        console.log(chalk.green(`The diagram has been saved as ${newStr}`));
      };
      listOfCanvasData.map(writeFileOut);
    } else {
      // just the final diagram
      fs.writeFileSync(out, canvas);
      console.log(chalk.green(`The diagram has been saved as ${out}`));
    }

    // HACK: return empty metadata??
    return undefined;
  }
};

// Takes a trio of registries/libraries and runs `singleProcess` on each substance program.
const batchProcess = async (
  lib: any,
  folders: boolean,
  out: string,
  prefix: string,
  staged: boolean
) => {
  // Check: Registry file exists
  if(!fs.existsSync(join(prefix,lib))) {
    console.log(chalk.red(`Registry file not found: ${join(prefix,lib)}`));
    throw new Error(`Registry file not found: ${join(prefix,lib)}`);
  }
  const registry = JSON.parse(fs.readFileSync(join(prefix, lib)).toString());
  const substanceLibrary = registry["substances"];
  const styleLibrary = registry["styles"];
  const domainLibrary = registry["domains"];
  const trioLibrary = registry["trios"];
  console.log(`Processing ${trioLibrary.length} substance files...`);

  let referenceFlag = true;
  let reference = trioLibrary[0];
  let referenceState = undefined;

  const finalMetadata = {};
  // NOTE: for parallelism, use forEach.
  // But beware the console gets messy and it's hard to track what failed
  for (const { domain, style, substance, variation, meta } of trioLibrary) {
    // try to render the diagram
    const id = uniqid("instance-");
    const name = `${substance}-${style}`;
    try {
      const { name: subName, URI: subURI } = substanceLibrary[substance];
      const { name: styName, URI: styURI, plugin } = styleLibrary[style];
      const { name: dslName, URI: dslURI } = domainLibrary[domain];

      if (plugin) {
        console.log(
          chalk.red(
            `Skipping "${name}" (${subURI}) for now; this domain requires a plugin or has known issues.`
          )
        );
        continue;
      }

      // Warning: will face id conflicts if parallelism used
      const res = await singleProcess(
        variation,
        subURI,
        styURI,
        dslURI,
        folders,
        join(out, `${name}-${id}${folders ? "" : ".svg"}`),
        prefix,
        staged,
        {
          substanceName: subName,
          styleName: styName,
          domainName: dslName,
          id,
        },
        reference,
        referenceState,
        meta
      );
      if (folders) {
        const { metadata, state } = res;
        if (referenceFlag) {
          referenceState = state;
          referenceFlag = false;
        }
        finalMetadata[id] = metadata;
      }
    } catch (e) {
      console.log(
        chalk.red(
          `${id} exited with an error. The Substance program ID is ${substance}. The error message is:\n${e}`
        )
      );
    }
  }

  if (folders) {
    fs.writeFileSync(
      join(out, "aggregateData.json"),
      JSON.stringify(finalMetadata)
    );
    console.log(`The Aggregate metadata has been saved to ${out}.`);
  }
  console.log("done.");
};

(async () => {
  // Process command-line arguments
  const args = neodoc.run(USAGE, { smartOptions: true });

  // Determine the output file path
  const folders = args["--folders"] || false;
  const ciee = args["--cross-energy"] || false;
  const browserFolder = args["--render"];
  const outFile = args["--outFile"] || join(args.OUTFOLDER, "output.svg");
  const times = args["--repeat"] || 1;
  const prefix = args["--src-prefix"];
<<<<<<< HEAD
  const variation = args["--variation"] || "";

=======
>>>>>>> fc9f8418
  const staged = args["--staged"] || false;
  const variation = args["--variation"] || randomBytes(20).toString("hex");

  if (args.batch) {
    for (let i = 0; i < times; i++) {
      await batchProcess(args.LIB, folders, args.OUTFOLDER, prefix, staged);
    }
    if (browserFolder) {
      renderArtifacts(args.OUTFOLDER, browserFolder);
    }
  } else if (args.render) {
    renderArtifacts(args.ARTIFACTSFOLDER, args.OUTFOLDER);
  } else if (args.draw) {
    await singleProcess(
      variation,
      args.SUBSTANCE,
      args.STYLE,
      args.DOMAIN,
      folders,
<<<<<<< HEAD
      (folders ? args.OUTFOLDER : outFile),
=======
      folders ? args.OUTFOLDER : outFile,
>>>>>>> fc9f8418
      prefix,
      staged,
      {
        substanceName: args.SUBSTANCE,
        styleName: args.STYLE,
        domainName: args.DOMAIN,
        id: uniqid("instance-"),
      },
      undefined, // reference
      undefined, // referenceState
      undefined, // extraMetadata
      ciee
    );
  } else {
    throw new Error("Invalid command line argument");
  }
})();<|MERGE_RESOLUTION|>--- conflicted
+++ resolved
@@ -76,18 +76,6 @@
   extrameta?,
   ciee?
 ) => {
-  // Check: Input trio exists
-  let fileNotFound : boolean = false;
-  [sub, sty, dsl].map((arg) => {
-    if(!fs.existsSync(join(prefix,arg))) {
-      console.log(chalk.red(`Input file not found: ${join(prefix,arg)}`));
-      fileNotFound = true;
-    }
-  });
-  if(fileNotFound) {
-    throw new Error(`At least one input file not found`);
-  }
-  
   // Fetch Substance, Style, and Domain files
   const [subIn, styIn, dslIn] = [sub, sty, dsl].map((arg) =>
     fs.readFileSync(join(prefix, arg), "utf8").toString()
@@ -274,11 +262,6 @@
   prefix: string,
   staged: boolean
 ) => {
-  // Check: Registry file exists
-  if(!fs.existsSync(join(prefix,lib))) {
-    console.log(chalk.red(`Registry file not found: ${join(prefix,lib)}`));
-    throw new Error(`Registry file not found: ${join(prefix,lib)}`);
-  }
   const registry = JSON.parse(fs.readFileSync(join(prefix, lib)).toString());
   const substanceLibrary = registry["substances"];
   const styleLibrary = registry["styles"];
@@ -369,11 +352,6 @@
   const outFile = args["--outFile"] || join(args.OUTFOLDER, "output.svg");
   const times = args["--repeat"] || 1;
   const prefix = args["--src-prefix"];
-<<<<<<< HEAD
-  const variation = args["--variation"] || "";
-
-=======
->>>>>>> fc9f8418
   const staged = args["--staged"] || false;
   const variation = args["--variation"] || randomBytes(20).toString("hex");
 
@@ -393,11 +371,7 @@
       args.STYLE,
       args.DOMAIN,
       folders,
-<<<<<<< HEAD
-      (folders ? args.OUTFOLDER : outFile),
-=======
       folders ? args.OUTFOLDER : outFile,
->>>>>>> fc9f8418
       prefix,
       staged,
       {
