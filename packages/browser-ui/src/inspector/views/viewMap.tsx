import Frames from "./Frames";
import ShapeView from "./ShapeView";
import Mod from "./Mod";
import Errors from "inspector/views/Errors";
import Opt from "./Opt";
import CompGraph from "./CompGraph";
import Settings from "./Settings";

const viewMap = {
  frames: Frames,
  errors: Errors,
  shapes: ShapeView,
  mod: Mod,
<<<<<<< HEAD
  opt: Opt,
  compGraph: CompGraph,
=======
  "optimization status": Opt,
>>>>>>> ab9eee98
  settings: Settings,
};

export default viewMap;<|MERGE_RESOLUTION|>--- conflicted
+++ resolved
@@ -11,12 +11,8 @@
   errors: Errors,
   shapes: ShapeView,
   mod: Mod,
-<<<<<<< HEAD
-  opt: Opt,
+  "optimization status": Opt,
   compGraph: CompGraph,
-=======
-  "optimization status": Opt,
->>>>>>> ab9eee98
   settings: Settings,
 };
 
