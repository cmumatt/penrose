--- conflicted
+++ resolved
@@ -18,59 +18,6 @@
     location: https://github.com/penrose/penrose.git
 
 executable penrose
-<<<<<<< HEAD
-  main-is:             Main.hs
-  default-language: Haskell2010
-  other-modules:       ShadowMain Utils Server Style Substance Dsll Env Functions Runtime Shapes Computation
-  other-extensions:    AllowAmbiguousTypes, RankNTypes, UnicodeSyntax, NoMonomorphismRestriction, OverloadedStrings, DeriveGeneric, DuplicateRecordFields
-  build-depends:       base                >= 4.9 && <4.10,
-                       random              >= 1.1 && <1.2,
-                       random-shuffle      >= 0.0.4 && < 0.1,
-                       containers          >= 0.5 && <0.6,
-                       megaparsec          >= 6.2 && < 6.5,
-                       ad                  >= 4.3 && <4.4,
-                       aeson               >= 1.2 && <1.3,
-                       text                >= 1.2 && <1.3,
-                       websockets          >= 0.11 && <0.12,
-                       old-time            >= 1.1 && <1.2,
-                       pretty              >= 1.1.3 && < 1.2,
-                       extra               >= 1.6 && < 1.7,
-                       process             >= 1.4.3 && < 1.5,
-                       network              >= 2.6.3 && < 2.7,
-                       split,
-                       directory,
-                       array
-  hs-source-dirs:      src
-
-Test-Suite penrose-testsuite
-  hs-source-dirs: src test
-  type: exitcode-stdio-1.0
-  main-is: TestSuite.hs
-  default-language: Haskell2010
-  other-modules:       ShadowMain Utils Server Style Substance Dsll Env Sugarer SubstanceTokenizer Tokenizer Functions Runtime Shapes Computation
-                       Runtime.Tests ShadowMain.Tests Computation.Tests Functions.Tests Server.Tests
-                       Shapes.Tests Style.Tests Substance.Tests Utils.Tests
-  build-depends:       base                >= 4.9 && <4.10,
-                       random              >= 1.1 && <1.2,
-                       random-shuffle      >= 0.0.4 && < 0.1,
-                       containers          >= 0.5 && <0.6,
-                       megaparsec          >= 6.4 && < 6.5,
-                       ad                  >= 4.3 && <4.4,
-                       aeson               >= 1.2 && <1.3,
-                       text                >= 1.2 && <1.3,
-                       websockets          >= 0.11 && <0.12,
-                       old-time            >= 1.1 && <1.2,
-                       pretty              >= 1.1.3 && < 1.2,
-                       extra               >= 1.6 && < 1.7,
-                       process             >= 1.4.3 && < 1.5,
-                       network              >= 2.6.3 && < 2.7,
-                       split,
-                       tasty,
-                       tasty-smallcheck,
-                       tasty-quickcheck,
-                       tasty-hunit,
-                       directory
-=======
     main-is: Main.hs
     hs-source-dirs: src
     other-modules:
@@ -85,6 +32,9 @@
         GenOptProblem
         Shapes
         Functions
+        SubstanceTokenizer
+        Sugarer
+        Tokenizer
     default-language: Haskell2010
     other-extensions: AllowAmbiguousTypes RankNTypes UnicodeSyntax
                       NoMonomorphismRestriction OverloadedStrings DeriveGeneric
@@ -109,7 +59,8 @@
         multimap -any,
         directory -any,
         unordered-containers -any,
-        pretty-terminal -any
+        pretty-terminal -any,
+        array -any
 
 test-suite penrose-testsuite
     type: exitcode-stdio-1.0
@@ -127,6 +78,9 @@
         Optimizer
         Functions
         Shapes
+        SubstanceTokenizer
+        Sugarer
+        Tokenizer
         ShadowMain.Tests
         Server.Tests
         Substance.Tests
@@ -158,5 +112,5 @@
         tasty-hunit -any,
         directory -any,
         multimap -any,
-        pretty-terminal -any
->>>>>>> a37164eb
+        pretty-terminal -any,
+        array -any